--- conflicted
+++ resolved
@@ -46,7 +46,6 @@
   /// Default constructor.
   const FlexThemeModeSwitch({
     super.key,
-<<<<<<< HEAD
     required this.themeMode,
     required this.onThemeModeChanged,
     required this.flexSchemeData,
@@ -75,36 +74,7 @@
     this.borderRadius = 4,
     this.padding,
     this.hoverColor,
-=======
-    required final this.themeMode,
-    required final this.onThemeModeChanged,
-    required final this.flexSchemeData,
-    final this.title,
-    final this.hasTitle = true,
-    final this.labelLight = 'LIGHT',
-    final this.labelDark = 'DARK',
-    final this.labelSystem = 'SYSTEM',
-    final this.showSystemMode = true,
-    final this.buttonOrder = FlexThemeModeButtonOrder.lightDarkSystem,
-    final this.selectedLabelStyle,
-    final this.unselectedLabelStyle,
-    final this.labelAbove = true,
-    final this.backgroundLight,
-    final this.backgroundDark,
-    final this.backgroundSystem,
-    final this.selectedBorder,
-    final this.unselectedBorder,
-    final this.selectedElevation = 0,
-    final this.unselectedElevation = 0,
-    final this.optionButtonPadding,
-    final this.optionButtonMargin,
-    final this.optionButtonBorderRadius = 5,
-    final this.height = 24,
-    final this.width = 24,
-    final this.borderRadius = 4,
-    final this.padding,
-    final this.hoverColor,
->>>>>>> 2249169b
+
   })  : assert(selectedElevation >= 0.0, 'Selected elevation must be >= 0.0'),
         assert(
             unselectedElevation >= 0.0, 'Unselected elevation must be >= 0.0');
@@ -373,7 +343,6 @@
   /// Default constructor.
   const FlexThemeModeOptionButton({
     super.key,
-<<<<<<< HEAD
     required this.flexSchemeColor,
     this.backgroundColor,
     this.label,
@@ -392,26 +361,6 @@
     this.borderRadius = 4,
     this.padding,
     this.hoverColor,
-=======
-    required final this.flexSchemeColor,
-    final this.backgroundColor,
-    final this.label,
-    final this.labelStyle,
-    final this.labelAbove = true,
-    required final this.selected,
-    final this.onSelect,
-    final this.selectedBorder,
-    final this.unselectedBorder,
-    final this.elevation = 0,
-    final this.optionButtonPadding,
-    final this.optionButtonMargin,
-    final this.optionButtonBorderRadius = 5,
-    final this.height = 24,
-    final this.width = 24,
-    final this.borderRadius = 4,
-    final this.padding,
-    final this.hoverColor,
->>>>>>> 2249169b
   }) : assert(elevation >= 0.0, 'Elevation must be >= 0.0');
 
   /// The scheme colors used to colorize the option button's four colors.
@@ -603,19 +552,11 @@
 class _SchemeColorBox extends StatelessWidget {
   /// Default constructor.
   const _SchemeColorBox({
-<<<<<<< HEAD
     required this.color,
     this.height = 24,
     this.width = 24,
     this.borderRadius = 4,
     this.padding,
-=======
-    required final this.color,
-    final this.height = 24,
-    final this.width = 24,
-    final this.borderRadius = 4,
-    final this.padding,
->>>>>>> 2249169b
   });
 
   /// The background color used to draw an individual scheme color box.
