# Changelog

All changes to the **FlexColorScheme** (FCS) package are documented here.

<<<<<<< HEAD
## 8.2.0/WIP/DRAFT

**Feb 13, 2025**

### Package

**CHORE**
* Update the package to support and (maybe) require at least Flutter v3.29.0.
  * Remove all usage and references to new deprecated theming properties in Flutter 3.29.0: 
    * MaterialStateUnderlineInputBorder → WidgetStateInputBorder
    * MaterialStateOutlineInputBorder → WidgetStateInputBorder
    * Themedata.dialogBackgroundColor → Remove all usage and references in the FCS packages.
  * TODO: Test if it will still work with Flutter 3.27.x with these changes and relax constraint if it compiles. 
  
**NEW**
* Added Shadcn UI color schemes, this includes, custom classes to store the Shadcn color tokens, `FlexSchemeColor` implementations of them and `FlexScheme` enums of the configs to make it easy to use them. The enums are:
  * `FlexScheme.shadBlue`
  * `FlexScheme.shadGray`
  * `FlexScheme.shadGreen`
  * `FlexScheme.shadNeutral`
  * `FlexScheme.shadOrange`
  * `FlexScheme.shadRed`  
  * `FlexScheme.shadRose`
  * `FlexScheme.shadSlate`
  * `FlexScheme.shadStone`
  * `FlexScheme.shadViolet`
  * `FlexScheme.shadYellow`
  * `FlexScheme.shadZinc`

**TODO**
* Add Switch track color and outline colors, to be able to match Shadcn
* Add Checkbox shape, to be able to match Shadcn
* Add menu and popup border outline color, to be able to match Shadcn
* Add MenuBar border outline color, to be able to match Shadcn
* Add Menu gap padding, to be able to match Shadcn
* Add Card color selection, with theme variant warning!
* Add Card outline color selection, with theme variant warning!
* Add SegmentedControl icon color selection.
* Look into potential dark mode issue with icon contrast in AppBar. The issue is potentially new in 3.27.
* Check Material info on used colors in canvas types, may have changed in 3.29.

### Themes Playground

**FIX**
* Playground: Fix code gen for the first scheme, [see issue 275](https://github.com/rydmike/flex_color_scheme/issues/275).
  
 
**CHANGE** 
* Fix/improve code gen for the second and third Playground scheme. It now exports these schemes the way they are defined internally in the Playground app, instead of as their configuration resulting colors.
* Improved the theme code gen order and added some comments to the generated code to make it easier to understand what the main parts do.
* Removed the theme codegen option that was used to generate a config to be pasted directly into `MaterialApp` properties `theme` and `themeDark`, in favor of the newer one that generates the configs as its own file. The newer one has been the default option since version 8.0.0.
* Updated TabBar "Known issues" info expand, to state that the broken elastic indicator animation is fixed in Flutter 3.27.3. 

**NEW**
* Added showing all existing Material-Cupertino platform adaptive widgets. Switch already existed but now also added:
  * AlertDialog.adaptive
  * Slider.adaptive
  * Checkbox.adaptive  
  * Radio.adaptive

* **TODO** 
  * Add built-in config for Shadcn UI like config for FlexColorScheme.
  * Fix: Look into custom dark uses own colors as seed not updating correctly in the Playground.
=======
## 8.1.1

**Feb 15, 2025**

**NOTE** 

This fix release only contains a critical **Flutter BUG** workaround solution for users of Flutter versions 3.27.0 to 3.27.4 and 3.29.0.

This release does not contain any support for new theming features released in Flutter 3.29.0, nor does it address theming properties that were deprecated in Flutter 3.29.0. **FlexColorScheme** v8.1.1 and v8.1.0, sans the useful workaround released here, are verified to work with Flutter v3.29 as is. A later **FlexColorScheme** release v8.2.0, will add new theming features and also remove the theming properties that were deprecated in Flutter 3.29.0. Removing them has no impact on FlexColorScheme produced Material-3 themes in Flutter 3.29. Removing and fixing all the deprecations will break things in Flutter 3.27 versions, since some of their replacements do not exist in Flutter 3.27. The issue workaround and fix added here is intended to also support the issue in Flutter 3.27 versions, not only in Flutter 3.29, thus we cannot address the 3.29 deprecations in this release.

### Package

**FIX**

* In Flutter **3.27.0** to at least Flutter **3.29.0** the `iconColor` on buttons `ElevatedButton`, `FilledButton`, `OutlinedButton`, `TextButton` and `SegmentedButton` no longer default to `foregroundColor` when `iconColor` is not defined. This is caused by a **BREAKING REGRESSION BUG** in Flutter SDK, see [issue 162839](https://github.com/flutter/flutter/issues/162839). The issue in Flutter SDK has been fixed via [PR 162880](https://github.com/flutter/flutter/pull/162880). However, this fix will never apply to Flutter versions 3.27.0 to at least 3.29.0. It may land as a cherry-picked hotfix in Flutter 3.29.1 or later minor release of Flutter 3.29. The FIX released here in this version of FlexColorScheme, adds a workaround to this issue. Without this workaround patch, the icon color on the above-mentioned buttons will not work correctly. The used workaround patch will also work correctly after Flutter [PR 162880](https://github.com/flutter/flutter/pull/162880) lands in Flutter.

### Themes Playground

* The above-mentioned Flutter SDK issue was added to "Known issues" in info expands on the Buttons and Segmented Buttons Playground panels.
>>>>>>> bbae0977

## 8.1.0

**Dec 29, 2024**

### Package

* Updated the package to support and require at least Flutter v3.27.0.
* Fixed all new analyzer lint warnings and removed usage of all deprecated `Color` properties.

**NEW**

* **Slider**: Added theming properties for the Slider thumb color.
  * `FlexSubThemesData` got the property `sliderThumbSchemeColor`.
  * `FlexSubThemes.sliderTheme` got the property `thumbSchemeColor`.
* **BottomSheet**: Added theming properties for the BottomSheet clip behavior property.
  * `FlexSubThemesData` got the property `bottomSheetClipBehavior`.
  * `FlexSubThemes.bottomSheetTheme` got the property `clipBehavior`.
  * The default value is now `null` causing the sheet to use `Clip.none` as the default via the component's built-in default value. Keeping it null, or setting it to `Clip.none` helps avoid this Flutter SDK issue: https://github.com/rydmike/flex_color_scheme/issues/270 where using a `BackdropFilter` does not work correctly is any other clip behavior value than `Clip.none` is used.
  * **CHANGE/FIX**
    * Previously **FlexColorScheme** made `BottomSheetThemeData` where the clip behavior was set to `Clip.antialias` by default, causing the issue with `BackdropFilter` usage to emerge by default. Now you have to select another clip behavior explicitly to get the same result as before, and ne warned that Flutter SDK has issues when doing so.
* **TabBar**: Added theming properties for the TabBar indicator animation behavior, that are based on the new enum property `TabIndicatorAnimation` in Flutter 3.27.0.
  * `FlexSubThemesData` got the property `tabBarIndicatorAnimation`.
  * `FlexSubThemes.tabBarTheme` got the property `indicatorAnimation`.

* Exposes the convenience `Color` sRGB extensions from package `flex_seed_scheme`, that can be used as none deprecated replacements for `alpha`, `red`, `green`, `blue` and `value` they are called `alpha8bit`, `red8bit`, `green8bit`, `blue8bit` and `value32bit`. FlexColorPicker uses them internally to avoid using the deprecated Color properties.
  
**CHANGE**
  * **Slider**: Minor color fidelity change to the Slider's thumb overlay color, it now uses Material-3 default for none tinted overlay. The M3 spec default is tinted as well, so the difference to when using FlexColorScheme's tinted interactions via `FlexSubThemesData(interactionEffects: true)` is now negligible for the Slider's default thumb overlay color.
  * Migrated `FlexSubThemes.cardTheme` and `FlexSubThemes.dialogTheme` to use normalized component themes and return `CardThemeData` and `DialogThemeData` instead of `CardTheme`and `DialogTheme`. This is in-line with changes in Flutter 3.27.0. 

**FIX**

* BUG: Locked `errorContainer` used `tertiaryContainer`, corrected to use `errorContainer`.

### Themes Playground

**NEW**

* **Slider**: On the Slider panel added a scheme color selector for the Slider thumb color.
* **BottomSheet**: On the BottomSheet panel added a clipping behavior selector.
* **TabBar**: On the TabBar panel added a tab indicator animation selector.
 
**CHANGE**

* **Slider**: Increased Playground allowed max Slider track height from 14 to 40.


## 8.0.2

**Dec 1, 2024**

### Package

**FIX**

* Changelog for version 8.0.0 says and intended this: 
  > "The `FlexSubThemesData` property `inputDecoratorIsFilled` now default to `false` when undefined, like Flutter SDK does. 
  > Set it to `true` to get the same style it had with previous undefined value."

  Due to a bug, this was not the case. This release fixes the bug and the property now defaults to `false` when undefined, as intended and documented in version 8.0.0 changelog. FIX: https://github.com/rydmike/flex_color_scheme/issues/265 

## 8.0.1

**Nov 13, 2024**

### Package

**FIX** 

- Fixed the version constraint. The V8 package is **only** compatible with Flutter 3.24.0 and later. It was intended to be compatible with Flutter 3.22.0 and later, but a theming API that is only available in Flutter version 3.24.0 and later made it into the release. If you need a release of version 8 that is also compatible with Flutter 3.22.x, you can use [version 8.0.1-dev.3.22](https://pub.dev/packages/flex_color_scheme/versions/8.0.1-dev.3.22) of the package. That package release is identical to this release, but excludes the API not available in Flutter 3.22.0.  


### Themes Playground

**NEW**
 
- Added a quick share button on the side menu. It exports the Playground settings to JSON, makes a URL of it and copies the result to the clip board in one go. Ready to be shared where needed.
 
**CHANGE**

- Made changes to the Playground to make it possible to compile it to a Web WASM-GC build. The Playground WASM build is still experimental and not yet published anywhere.


## 8.0.0

**Nov 3, 2024**

### SUMMARY

Version 8.0.0 makes **FlexColorScheme** fully aligned with Flutter's **MAJOR BREAKING** Material-3 theming changes introduced in **Flutter version 3.22**. Due to Flutter 3.22 breaking many past Material styles, introducing new colors to `ColorScheme` and deprecating three colors, FlexColorScheme had to undergo major revision and also break many of its past styles and some older APIs.

Most APIs are still there and work as before, but a few produce results that differ slightly from past ones, just like **Flutter 3.22** also does over previous versions. Generally, the upgrade should be smooth, but you may need to review the produced theme result to see that you don't get any changes that don't fit with your design goals. Some past defaults have changed in FCS V8, but previous settings are still available. However, you will need to enable them explicitly to get the same results as before. The purpose of these default value changes is to make FCS have less opinionated defaults, and be more aligned with Flutter's Material-3 design defaults. The **Themes Playground** app will still have some of its own opinionated defaults, done via default settings values the app uses in its default configuration, but the package Material-3 default starting points are now much more aligned with Flutter's Material-3 defaults.

In the **Themes Playground** you can now export and import settings to a JSON file, and import them back into the Playground later. This is a great way to save your theme settings for later re-use. The exported JSON contains all the internal controller settings values you have configured in the Playground app, that are needed to restore a given configuration state. This **Playground** feature was a nice contribution by GitHub user [@akiller](https://github.com/akiller) in [!PR 257](https://github.com/rydmike/flex_color_scheme/pull/257), thank you! This contributed feature got enhanced with more error handling and a slightly refined UI to make it production ready. As a further enhancement of the JSON export feature, the **Themes Playground** app also got the ability to convert the exported settings JSON config to a shareable URL. You can now share Playground settings with other Flutter developers. 



### MIGRATION

The most critical changes to migrate from **FlexColorScheme V7 to V8** are listed below. For a full list of all breaking changes, see **PACKAGE CHANGES** and the **BREAKING** part further below.

* The flag `useMaterial3` now defaults to `true` in `FlexColorScheme` and `FlexThemeData` constructors. Set it to `false` to explicitly use Material-2 theming. It defaulted to true before. Material-2 is still fully supported in FCS v8 and Flutter v3.24, but will eventually be deprecated in Flutter, when that happens, it will also happen in FCS. 
  >With the **Themes Playground** app, you can use a pre-configured Material-3 based theme that looks very similar to legacy Material-2 design. This will continue to be available also after Material-2 is deprecated in Flutter.  

* The `FlexSubThemesData` properties `interactionEffects`, `tintedDisabledControls`, `defaultUseM2StyleDividerInM3` and `blendOnColors` now all default to `false`. In previous versions they defaulted to `true`. If you before had not explicitly turned these properties `false`, they were all `true` by default. To get the same result as before in FCS V8, you now have to set these properties to `true`. This change was made to have fewer opinionated defaults in FCS to align it more with Flutter SDK default styles. 

* The `FlexSubThemesData` property `navigationRailLabelType` no default to `NavigationRailLabelType.none`. To get the same result as before by default, you will need to set it to `NavigationRailLabelType.all`. This change was made to have fewer opinionated defaults in FCS to align it more with Flutter SDK default styles. The Playground defaults it to `NavigationRailLabelType.all` by adding this by default to new default themes.

* Since `ColorScheme.background` color was deprecated in Flutter 3.22.0 we can no longer use it as a part of surface blends and its modes. For example, when `surfaceMode` is set to `FlexSurfaceMode.highBackgroundLowScaffold` it now uses surface and dialog blends set to 2x instead of 1x, so that it represents the "high background" style as before, but done via surface color. Without this breaking change, this mode would produce the same result as `FlexSurfaceMode.levelSurfacesLowScaffold` and be redundant. 
  * **NOTE:** You may want to check your surface mode and blends to see that they still look as you want them to, as they may have changed slightly depending on your configuration. We have tried to keep required changes subtle, you may not notice any difference, but it is good to check. These changes we forced by Flutter 3.22.0 deprecation of `ColorScheme` colors `background`, `onBackground` and `surfaceVariant`.


This major release has many breaking changes forced via breaking changes in Flutter 3.22.0. Due to this, the release also uses this opportunity to clean up APIs with opinionated defaults, like the ones mentioned above. There are additional smaller and more subtle changes in defaults values, that align FCS to use the same color defaults from the new `ColorScheme` colors, that Flutter started using in version 3.22.0 as well. You can find all the details below in the **PACKAGE CHANGES** chapter.  

### BACKGROUND

Flutter 3.22 introduced a large number of breaking changes to the `ColorScheme` and default color mappings that Flutter's Material components use. In total, the Flutter 3.22.0 release adjusted 249 of its own internal tests to accommodate for new Material-3 spec changes, that all broke past Flutter Material-3 component styles. For a reference to the broken and updated tests, see [this issue side comment](https://github.com/flutter/flutter/issues/130135#issuecomment-2308522312).

FlexColorScheme V8 now allows you to use the new colors introduced in Flutter 3.22. As before, with FCS you can get fully defined hand-tuned `ColorScheme`s without using Material-3 design's Material Color Utilities (MCU) based seed-generated ColorSchemes. You may prefer to use seed generated ColorSchemes with Material-3, but it is nice to know you do not have to.

To the seed generated `ColorScheme`s, FCS adds support for all the Flutter `DynamicSchemeVariant` seed generated variants. It also improves them by allowing you to use separate seed colors for each palette. With Flutter's `ColorScheme.fromSeed`, you can only seed with one color, the primary color. The resulting `ColorScheme` always uses computed values for **secondary** and **tertiary** palettes, plus a hard coded fixed color for the **error** palette seeding. **Surfaces** colors are always tied to primary color as well and include a hint of primary color. With FCS, you do not have these limitations, you can seed with separate colors for each palette with even with Flutter's own dynamic scheme variants. This was always possible with FlexColorScheme and its FlexSeedScheme (FSS) based FlexTones, seed generated scheme variants. FCS now brings this feature to Flutter's own dynamic scheme variants as well.

As before, FCS also has its own even configurable `FlexTones` way of making seed generated ColorSchemes. Typically, you use predefined `FlexTones`, but you can also create your own `FlexTones` configurations. With it, you can define the chroma goals for each palette and define which tone is mapped to what `ColorScheme` color. An internal example of using them is the implementation of `FlexTones` modifiers. 

FlexColorScheme V8 adds three new `FlexTones` modifiers. The most useful one is called `monochromeSurfaces()`. This tone modifier makes the surface shades of any used `FlexTones` configuration use monochrome greyscale shades for the surface and surface variant palettes. It thus gives us greyscale colors for **ALL** surfaces, instead of primary-tinted ones. It can be applied to any `FlexTones` seed generated scheme variant. The other new modifiers are `expressiveOnContainer()` and `higherContrastFixed()`. Check the API docs for more details.

### PACKAGE CHANGES

This section contains a detailed list of all changes introduced in FlexColorScheme version 8.0.0.
  
**BREAKING CHANGES**

This version contains a lot of breaking changes due to updates in the Material-3 ColorScheme in Flutter 3.22. At the same time, this release uses the forced breaking change to clean up some older APIs. FCS is now more aligned with Flutter's Material-3 theming defaults, by typically using them as starting points in the default Material-3 mode. Material-2 mode is still supported, it has its own opinionated defaults as before.

- The `ThemeData` flag `useMaterial3` is now **true by default** to align with **Flutter 3.16.0** and later default for ThemeData. To continue using Material-2 theming, set `useMaterial3` to false. All component themes in `FlexSubThemes` that have a `useMaterial3` property now also default to true. 
- Keeping to Material-3 defaults, in the theme factories `light` and `dark`, if `scheme` is undefined it now defaults to `FlexScheme.materialBaseline` the Material-3 baseline scheme, when `useMaterial3` is true. If `useMaterial3` is false and `scheme`is undefined, it defaults to `FlexScheme.material`, the default Material-2 theme, as before. 


- Removed **ALL** references to in Flutter 3.22 deprecated `ColorScheme` colors `background`, `onBackground` and `surfaceVariant`. They are not used in FCS anymore. The `background` color was critical for FCS surface blending, it is now handled differently. The removal of these `ColorScheme` colors had far-reaching, but typically still subtle implications on styles created by FCS. There are many breaking minor style changes in this release due to this. Here are the critical changes caused by all these breaking changes in Flutter 3.22:
  - Deprecated `background` and `onBackground` colors in `FlexColorScheme`, `FlexColorScheme.light`, `FlexColorScheme.dark`, `FlexThemeData.light` and `FlexThemeData.dark` factories. They are not used anymore. Use `surface` and `onSurface` colors instead.
  - Deprecated `background`, `onBackground`, `surfaceVariant` from `FlexSchemeOnColors` and `FlexSchemeSurfaceColors`. They are no longer used and have no function. They were deprecated since the same colors were deprecated in `ColorScheme` in Flutter 3.22.
  - Deprecated `surfaceVariantAlpha` and `backgroundAlpha` colors in `FlexAlphaValues`. They are not used anymore and have no function, use `surfaceAlpha` instead. They were deprecated since the colors they related to were deprecated in `ColorScheme` in Flutter 3.22.
  - The `FlexSchemeSurfaceColors.blend` factory constructor produces slightly different blend result than in earlier versions. Because Flutter 3.22 deprecated `ColorScheme` colors `background`, `onBackground` and `surfaceVariant`, that were used in the blend calculation earlier. It is no longer possible to produce the same results as before, but the results are equivalent to previous design intent. With one exception, using `surfaceMode` with `FlexSurfaceMode.highBackgroundLowScaffold` sets surface and dialog blends to 2x instead of 1x, so that it represents the "high background" style as before, but done via surface. Without this breaking change, this mode would produce the same result `FlexSurfaceMode.levelSurfacesLowScaffold` and be redundant.
  - The enum `SchemeColor` **removed** all the corresponding colors that Flutter 3.22 deprecated. This is a **VERY breaking** change and will break your code if you happened to use any of the removed enum values. This may likely happen. The removed enum values are: `SchemeColor.background`, `SchemeColor.onBackground` and `SchemeColor.surfaceVariant`. For **background** Flutter recommends that you should use the values `SchemeColor.surface` and `SchemeColor.onSurface` instead and for `surfaceVariant` the `SchemeColor.surfaceContainerHighest` is recommended. In all cases you can try the other new surface colors as well, to see what best fits your design goals and intent. 
  - The enum `SchemeColor` got support for all the new colors in Flutter 3.22 `ColorScheme`. It also removed the colors Flutter 3.22 deprecated. The order of the enum values was modified. This will break usage that depends on the enum's index, for example, storage of the values for implementations that depend on the index value.
  - Property `systemNavBarStyle` in `FlexColorScheme.themedSystemNavigationBar` now defaults to `FlexSystemNavBarStyle.surface`, instead of `FlexSystemNavBarStyle.background`. Using `FlexSystemNavBarStyle.background` results in the color `Theme.of(context).colorScheme.surfaceContainerLow` being used, where it previously was `Theme.of(context).colorScheme.background`. This is because Flutter 3.22 deprecated `ColorSCheme.background`.
  - The enum `FlexAppBarStyle` value `background` now results in the `AppBar` using the `surfaceContainerLow` color instead of `background`. This breaking change was introduced because of the breaking change in Material-3 in Flutter 3.22 where the color `background` was deprecated. The new color is kind of the best match for the old `background` color in a typical FCS configuration.
  - The enum `FlexSystemNavBarStyle` value `background` now results in the app bar using the `surfaceContainerLow` color instead of `background`. This breaking change was introduced because of the breaking change in Material-3 in Flutter 3.22 where the color `background` was deprecated. The new color is kind of the best match for the old `background` color in typical FCS configuration. 


- Breaking rename: All helper component themes in `FlexSubThemes` ended with `Theme`, as designed, except `FlexSubThemes.bottomNavigationBar`. This mistake is now corrected, it was renamed to `FlexSubThemes.bottomNavigationBarTheme`. The old version is deprecated and passes its props through to the renamed version. The old and wrong named one will be removed in version 9.0.0. 

- Deprecated `FlexSubThemesData.blendTextTheme`, it no longer has any function. See topic _"Why is blendTextTheme deprecated?"_ further below for more information,

- Deprecated the FCS legacy property `useFlutterDefaults`. FlexColorScheme in Material-3 mode now defaults to using Flutter default styles. For other configurations, modify them as desired. In Material-2 mode, FCS continues to use its opinionated own defaults as before, as long as Material-2 exists.


- Deprecated the static function `FlexColorScheme.createPrimarySwatch`, it is no longer used by FlexColorScheme internally, it is now deprecated in FlexColorScheme and will go away in V9. After this, you will still be able to find this function in `ColorTools` in the package `flex_Color_picker`, where it will remain available.


- Replaced the FCS legacy property `useTextTheme` with a more feature correctly named property `useMaterial3Typography`. Use it instead. The `useTextTheme` originally had another function in much older versions of FCS. Its name no longer represented its function, the new name does. If not defined, the default is `true` in Material-3 mode and `false` in Material-2 mode. If you still use Material-2, try setting this to true to get nicer typography in Material-2 mode.


- The color `material3DarkOnErrorContainer` was changed from `Color(0xFFFFB4AB)` to `Color(0xFFFFDAD6)` to match the **new** Material-3 default dark error color used in **Flutter 3.22**. 


- Dialog background color now defaults to `surfaceContainerHigh` with no elevation tint color in Material-3 mode, instead of `surface` with elevation tint. Breaking change introduced to match the breaking change in Material-3 defaults in Flutter 3.22.


- The `ElevatedButton` background color now defaults to `surfaceContainerLow` with no elevation tint color in Material-3 mode, instead of `surface` with elevation tint. This breaking change was introduced to match the breaking change in Material-3 defaults in Flutter 3.22.


- The `PopupMenuButton` background color now defaults to `surfaceContainer` with no elevation tint color in Material-3 mode, instead of `surface` with elevation tint. This breaking change was introduced to match the breaking change in Material-3 defaults in Flutter 3.22.


- The `MenuBar` background color now defaults to `surfaceContainer` instead of `surface` with elevation tint in Material-3 mode. This breaking change was introduced to match the breaking change in Material-3 defaults in Flutter 3.22.

- The produced `MenuTheme` background color now defaults to `surfaceContainer` with no elevation tint color in Material-3 mode, instead of `surface` with elevation tint. This breaking change was introduced to match the breaking change in Material-3 defaults in Flutter 3.22. This affects default background color of the opened menu on `MenuBar`, `MenuAnchor` and `DropdownMenu`.


- The `BottomSheet` background color now defaults to `surfaceContainerLow` with no elevation tint color in Material-3 mode, instead of `surface` with elevation tint. This breaking change was introduced to match the breaking change in Material-3 defaults in Flutter 3.22.


- The produced `DrawerTheme` background color now defaults to `surfaceContainerLow` with no elevation tint color in Material-3 mode, instead of `surface` with elevation tint. This breaking change was introduced to match the breaking change in Material-3 defaults in Flutter 3.22. This affects the default background color of the `Drawer` and `NavigationDrawer`. FCS uses `surfaceContainerLow` as background color in Material-2 mode by default too.
- The produced `DrawerTheme` width now defaults to 304 dp in Material-3 mode. The [official Material-3 spec is 360 dp](Material-3 spec https://m3.material.io/components/navigation-drawer/specs), FCS was using it, but Flutter SDK has so far "declined" following the Material-3 spec here and still uses the older default 304 dp used in the Material-2 spec. This older default is actually a better choice, so FCS has now opted to revert to using it as default too. For more information about this and why 304 dp is better, see Flutter [issue #123380](https://github.com/flutter/flutter/issues/123380).  
 

- The `FlexSubThemesData` properties `interactionEffects`, `tintedDisabledControls` and `defaultUseM2StyleDividerInM3` now all default to `false`. In previous versions they defaulted to `true`. This change was made to have fewer opinionated defaults in FCS to align it more with Flutter SDK default styles. If you had **NOT** configured these values before, they defaulted to `true`. You now have to set them explicitly to `true` to opt in and get the same results as you got before when they were not configured.

 
- The `FlexSubThemesData` properties `blendOnColors` now defaults to `false`. In previous versions it defaulted to `true`. This change was made to have fewer opinionated defaults in FCS, to align it more with Flutter defaults. If you had **NOT** configured this values before, it defaulted to `true`. You now have to set it explicitly to `true` to get the same result as before, when it was not configured. Consider setting this property `true` in dark mode, and false in `light` theme mode, for a style that matches the Material-3 color design, when you are not using a seed generated `ColorScheme`. This setting has no effect when using a seed generated `ColorScheme`, as it generates blended/tinted onColors based on the seed algorithm, that overrides the effect of this setting. This setting creates a similar effect for none seeded ColorSchemes.


- The `FlexSubThemesData` property `inputSelectionHandleSchemeColor` when not defined, defaults to `inputDecoratorSchemeColor` and if it is not defined either, the effective text selection handle color result is `ColorScheme.primary`, same as Flutter SDK default. In previous versions, no definitions, resulted in `ThemeData.primaryColorDark` being used. This was changed in preparation of Flutter's planned deprecation of `primaryColorDark`.   
- The `FlexSubThemesData` property `inputDecoratorIsFilled` now default to `false` when undefined, like Flutter SDK does. Set it to `true` to get the same style it had with previous undefined value.
- The `FlexSubThemesData` property `inputDecoratorBorderType` now default to `FlexInputBorderType.underline` when undefined, producing same default as Flutter SDK does. Set it to `FlexInputBorderType.outline` to get the same style it had with previous undefined value.
- The `FlexSubThemesData` property `inputDecoratorUnfocusedBorderIsColored` now default to `false` when undefined, like Flutter SDK does. Set it to `true` to get the same style it had with previous undefined value.
- In `FlexSubTheme.InputDecorationTheme` the following properties have new breaking default values: `filled` default to `false`, `borderType` default to `FlexInputBorderType.underline` and `unfocusedBorderIsColored` to `false`.



- The `FlexSubThemesData` properties `navigationRailMutedUnselectedLabel` and `navigationRailMutedUnselectedIcon` now default to `false`. In previous versions they defaulted to `true`. This change was made to have fewer opinionated defaults in FCS and follow Material-3 design spec by default.
- The `FlexSubThemesData` properties `navigationRailUseIndicator` now defaults to `null`, resulting in `true` being used in Material-3 mode and `false` in Material-2 mode. In previous versions it defaulted to `true`. This change was made to have fewer opinionated defaults in FCS and follow Material design specs for default values. If you still use Material-2, you now have to set this to true to see the indicator. The Playground now always sets either true or false in both modes, it never leaves out the default choice in generated config code. The field is nullable, and you can now also get the M2/M3 different default styles, by not defining this property at all.
- In `FlexSubThemes.navigationRailTheme` the properties `mutedUnselectedLabel` and `mutedUnselectedIcon` now default to `false` if undefined. In previous versions they defaulted to `true`. Property `selectedLabelSchemeColor` defaults to `onSurface` and `unselectedLabelSchemeColor` default to `onSurfaceVariant`, they were `primary` before. Property `unselectedIconColor` now defaults to `onSurfaceVariant` it was `onSurface`. Property `selectedIconColor` now defaults to `onSecondaryContainer` it was `primary`. Property `labelType` now defaults to `NavigationRailLabelType.none` it was `NavigationRailLabelType.all`.
  - All these changes were made to have fewer opinionated defaults in FCS and follow Material-3 design spec by default. Past FCS defaults were made before some Material-3 specs existed. In some cases, earlier FCS versions also kept its opinionated defaults from Material-2 as defaults for its Material-3 default theme. 
- The `FlexSubThemesData` properties `navigationRailUnselectedLabelSchemeColor` and `navigationRailUnselectedIconSchemeColor` now default to `onSurfaceVariant` (was `onSurface`). The `onSurfaceVariant` is used as on color pair default when any surface color is used as background color for the rail, if a none surface color is used as background scheme color, its contrast color pair is used as default for the labels and unselected icons. The `navigationRailSelectedIconSchemeColor` will if undefined, default to the contrast color pair for `navigationRailIndicatorSchemeColor`. These default behaviors result in less configuration in typical designs, while starting points defaults are the same as before and full configuration options are also available as before. The equivalent colors in `FlexSubThemes.navigationRailTheme` behave the same way.


- The `FlexSubThemesData` properties `navigationBarMutedUnselectedLabel` and `navigationBarMutedUnselectedIcon` now default to `false`. In previous versions they defaulted to `true`. This change was made to have fewer opinionated defaults in FCS and follow Material-3 design spec by default.
- In `FlexSubThemes.navigationBarTheme` the properties `mutedUnselectedLabel` and `mutedUnselectedIcon` now default to `false` if undefined. In previous versions they defaulted to `true`. Property `selectedLabelSchemeColor` defaults to `onSurface` and `unselectedLabelSchemeColor` default to `onSurfaceVariant`, they were `primary` before. Property `unselectedIconColor` now defaults to `onSurfaceVariant` it was `onSurface`. Property `selectedIconColor` now defaults to `onSecondaryContainer` it was `primary`.
  - All these changes were made to have fewer opinionated defaults in FCS and follow Material-3 design spec by default. Past FCS defaults were made before some Material-3 specs existed. In some cases, earlier FCS versions also kept its opinionated defaults from Material-2 as defaults for its Material-3 default theme.
- The `FlexSubThemesData` properties `navigationBarUnselectedLabelSchemeColor` and `navigationBarUnselectedIconSchemeColor` now default to `onSurfaceVariant` (was `onSurface`). The `onSurfaceVariant` is used as on color pair default when any surface color is used as background color for the rail, if a none surface color is used as background scheme color, its contrast color pair is used as default for the labels and unselected icons. The `navigationBarSelectedIconSchemeColor` will if undefined, default to the contrast color pair for `navigationBarIndicatorSchemeColor`. These default behaviors result in less configuration in typical designs, while starting points defaults are the same as before and full configuration options are also available as before. The equivalent colors in `FlexSubThemes.navigationBarTheme` behave the same way.

  
- The `FlexSubThemesData` properties `bottomNavigationBarMutedUnselectedLabel` and `bottomNavigationBarMutedUnselectedIcon` now default to `null`, resulting in `true` being used as default in Material-2 mode and `false` in Material-3 mode. In previous versions these properties defaulted to `true` in both modes. This change was made to have fewer opinionated defaults in FCS.
- The `FlexSubThemesData` properties `bottomNavigationBarUnselectedLabelSchemeColor` and `bottomNavigationBarUnselectedIconSchemeColor` now default to `onSurfaceVariant` in Material-3 mode, it was `onSurface`, which remains the default in Material-3 mode. In Material-3 mode, the `onSurfaceVariant` is used as on color pair default when any surface color is used as background color for the navigation bar. If a none surface color is used as background scheme color, its contrast color pair is used as default for the labels and unselected icons, in both Material-2 and Material-3 mode. These default behaviors result in less configuration in typical designs, while starting points defaults are the same as before and full configuration options are also available as before. The equivalent colors in `FlexSubThemes.bottomNavigationBar` behave the same way.


- The `FlexSubThemesData` property `chipDeleteIconSchemeColor` now default to `SchemeColor.onSurfaceVariant`. In previous versions it defaulted to `SchemeColor.onSurface`. Likewise in `FlexSubThemes.chipTheme` the property `deleteIconSchemeColor` now defaults to `SchemeColor.onSurfaceVariant` if undefined. In previous versions it defaulted to `SchemeColor.onSurface`. This change was made to adjust to follow updated Material-3 spec defaults.


- The `FlexSubThemesData` property `drawerUnselectedItemSchemeColor` now default to `SchemeColor.onSurfaceVariant`, as on color pair default when any surface color is used as drawer background color. Previously it defaulted to `onSurface`. Likewise in `FlexSubThemes.navigationDrawerTheme` the property `unselectedItemSchemeColor` now defaults to `SchemeColor.onSurfaceVariant` if undefined. This was changed to use ase as Material-3 defaults.


- Minor style breaking, the tinted interactions were slightly modified. They are now a bit less pronounced and also have a bit less gray in them.

**NEW**

- Added three new `FlexScheme`s, called `blackWhite`, `greys` and `sepia`. They are primarily intended to be used as prototype phase color schemes that do not use colors. This can be useful for focusing on features and layout during the early development phase, keeping the discussion away from colors. The schemes can also be used as neutral baselines for custom color schemes, where only a few colors are overridden with custom colors.

- The const color definition class `FlexColor` got 24 new color values to support monochrome greyscale colors for all new surfaces and their on colors for light and dark mode. These are used as starting colors for the new surface colors in the **Flutter 3.22** updated and new Material-3 `ColorScheme`, when a seed generated `ColorScheme` is **NOT** used. These colors follow the naming convention `lightFlexSurface___` and `darkFlexSurface___`, plus their on and inverse versions.

- Added named bool parameter `useOnSurfaceVariant` that defaults to `false`, to `FlexSubTheme.schemeColorPair()` and to `FlexSubTheme.onSchemeColor()`, when set to true, the on color `onSurfaceVariant` is returned instead for `onSurface` for all surface colors.

- Added `black`, `white` and `transparent` as enum values to `SchemeColor`. These are not `ColorScheme` colors, **but** these colors can in many theming situations be useful instead of the `ColorScheme` based ones.
  - The automatic on color pair for black is white and white for black. For transparent, it is `onSurface`. 
- Added all the new surface colors in Flutter 3.22 to `FlexSchemeSurfaceColors`.
- Added all the new on colors in Flutter 3.22 to `FlexSchemeOnColors`.
 

- The `FlexKeyColor` class got three new properties, `contrastLevel`, `useExpressiveOnContainerColors` and `useLegacyMonochromeSeedBehavior`. They are used to control seed generation results.

  1) The `contrastLevel` is used to control the contrast level of MCU generated scheme colors. The `contrastLevel` parameter indicates the contrast level between color pairs, such as `primary` and `onPrimary`. The value 0.0 is the default, standard contrast; -1.0 is the lowest; 1.0 is the highest. From the Material-3 Design guideline, the standard, medium and high contrast options correspond to values 0.0, 0.5 and 1.0 respectively. 
      - The `contrastLevel` property is only available when seed generating a `ColorScheme` using `FlexSeedScheme`'s `SeedColorScheme.fromSeeds` when a scheme `variant` is used where its `FlexSchemeVariant.value`, `isFlutterScheme` is true. This set corresponds to all the `DynamicSchemeVariant`s available in the Flutter SDK.
      - The `contrastLevel` is the same as the Flutter `contrastLevel` property available in `ColorScheme.fromSeed`. As of Sep 3, 2024, this `contrastLevel` is still only available in the master channel. It will land in the next Flutter stable, released after Flutter 3.24. With FCS v8 you can use it already now.
        > When using FSS `tones` based seed generated schemes or a `variant` having its `FlexSchemeVariant.value`, `isFlutterScheme` it set to `false`, the `contrastLevel` value is ignored. With `tones` based schemes, the contrast level can instead be defined as desired using custom `FlexTones` configurations. There are two predefined higher contrast level tone and chroma mappings available as `FlexTones.highContrast` and `FlexTones.ultraContrast`, you can use them as they are, or as examples of how to create your own custom high contrast tone mappings.
 
  2) The boolean `useExpressiveOnContainerColors` is used to make the light theme mode colors `onPrimaryContainer`, `onSecondaryContainer`, `onTertiaryContainer` and `onErrorContainer` more color expressive, at the cost of their contrast level and accessibility. Defaults to `false` if undefined.

     - The Material design spec for the tones used by the colors `onPrimaryContainer`, `onSecondaryContainer`, `onTertiaryContainer` and `onErrorContainer` have changed from tone **10** to **30** for **LIGHT** theme mode. This change will land in Flutter when the Material Color Utilities (MCU) package is updated to at least 0.12.0. This has not been done even in master (Sep 3, 2024). 
     - Setting the `useExpressiveOnContainerColors` to `true` will make the colors use the new expressive tone. The expressive tone spec is not yet used in Flutter SDK, but is in the Material-3 design spec and also in MCU v 0.12.0. When this change lands in stable Flutter, it will be made **ON** by default in FCS too. You will still be able to opt out of using it. Flutter SDK and MCU will not contain such an opt-out feature.
     - The new **on** color tones for containers in light mode make them more color expressive, but they also reduce their contrast level and accessibility. We recommend keeping them at the higher contrast level, by setting `useExpressiveOnContainerColors` to `false`. With it set to false, you will also keep this preference when the Flutter SDK defaults to using the expressive tones. 

  3) The boolean `useLegacyMonochromeSeedBehavior` is used for enabling the legacy behavior for monochrome seed colors
     - With Flutter SDK and also FCS versions before 8.0.0, using a monochrome seed color or white color, resulted in a tonal palette with cyan color tones. Whereas a black seed color resulted in red like color tones. This is not very intuitive and not really expected or desired when using monochrome seed colors. In version 8.0.0 and later of FCS any monochrome RGB input value will result in the creation of a greyscale tonal palette for the palette using the monochrome seed color. An RGB monochrome value is one where Red, Green and Blue values are all equal.
     - If you require the old style seed result for monochrome seed colors, set `useLegacyMonochromeSeedBehavior` to `true`.
     - Defaults to `false`.
     - Under the hood this setting is passed to `respectMonochromeSeed` in `SeedColorScheme.fromSeeds` in FlexSeedScheme's internal MCU fork, and sets it `!useLegacyMonochromeSeedBehavior`. In FSS this feature is opt-in and recommended to be used. Here, in FCS this setting is opt-out if not desired, and it is strongly recommended to use the new behavior. When using `useLegacyMonochromeSeedBehavior` with
       > When using `useLegacyMonochromeSeedBehavior` with `DynamicSchemeVariant` variants `fidelity` or `content`, for some monochrome input colors they produce `primaryContainer` and `onPrimaryContainer` as well as `tertiaryContainer` and `onTertiaryContainer` color pairs, with low contrast. Consider using some other scheme variants with monochrome seed colors. All others work well with any monochrome seed color. This is just how the MCU `DynamicScheme`s `SchemeContent` and `SchemeFidelity` are defined in MCU. They also produce fairly low contrast for these color pairs with very dark seed colors. This behavior with MCU's `SchemeContent` and `SchemeFidelity` could be fixed in FlexSeedScheme's internal MCU fork, but we want to keep the result of these schemes consistent with MCU. 


- Added TextStyles for `FlexSubThemesData` so that:
  - `FlexSubThemes.appBarTheme` **uses** `FlexSubThemesData.appBarToolbarTextStyle` for its `toolbarTextStyle`.
  - `FlexSubThemes.appBarTheme` **uses** `FlexSubThemesData.appBarTitleTextStyle` for its `titleTextStyle`.
  - `FlexSubThemes.chipTheme` **uses** `FlexSubThemesData.chipLabelStyle` for its `labelStyle`.
  - `FlexSubThemes.chipTheme` **uses** `FlexSubThemesData.chipSecondaryLabelStyle` for its `secondaryLabelStyle`.
  - `FlexSubThemes.datePickerTheme` **uses** `FlexSubThemesData.datePickerHeaderHeadlineStyle` for its `headerHeadlineStyle`.
  - `FlexSubThemes.datePickerTheme` **uses** `FlexSubThemesData.datePickerHeaderHelpStyle` for its `headerHelpStyle`.
  - `FlexSubThemes.datePickerTheme` **uses** `FlexSubThemesData.datePickerWeekdayStyle` for its `weekdayStyle`.
  - `FlexSubThemes.datePickerTheme` **uses** `FlexSubThemesData.datePickerDayStyle` for its `dayStyle`.
  - `FlexSubThemes.datePickerTheme` **uses** `FlexSubThemesData.datePickerYearStyle` for its `yearStyle`.
  - `FlexSubThemes.datePickerTheme` **uses** `FlexSubThemesData.datePickerRangePickerHeaderHeadlineStyle` for its `rangePickerHeaderHeadlineStyle`.
  - `FlexSubThemes.datePickerTheme` **uses** `FlexSubThemesData.datePickerRangePickerHeaderHelpStyle` for its `rangePickerHeaderHelpStyle`.
  - `FlexSubThemes.dialogTheme` **uses** `FlexSubThemesData.dialogTitleTextStyle` for its `titleTextStyle`.
  - `FlexSubThemes.dialogTheme` **uses** `FlexSubThemesData.dialogContentTextStyle` for its `contentTextStyle`.
  - `FlexSubThemes.floatingActionButtonTheme` **uses** `FlexSubThemesData.fabExtendedTextStyle` for its `extendedTextStyle`.
  - `FlexSubThemes.menuButtonTheme` **uses** `FlexSubThemesData.menuButtonTextStyle` for its `textStyle`.  
  - `FlexSubThemes.timePickerTheme` **uses** `FlexSubThemesData.timePickerDayPeriodTextStyle` for its `dayPeriodTextStyle`.
  - `FlexSubThemes.timePickerTheme` **uses** `FlexSubThemesData.timePickerDialTextStyle` for its `dialTextStyle`.,
  - `FlexSubThemes.timePickerTheme` **uses** `FlexSubThemesData.timePickerHelpTextStyle` for its `helpTextStyle`.,
  - `FlexSubThemes.timePickerTheme` **uses** `FlexSubThemesData.timePickerHourMinuteTextStyle` for its `hourMinuteTextStyle`.,
  - `FlexSubThemes.toggleButtonsTheme` **uses** `FlexSubThemesData.toggleButtonsTextStyle` for its `textStyle`.
  - `FlexSubThemes.segmentedButtonTheme` **uses** `FlexSubThemesData.segmentedButtonTextStyle` for its `textStyle`.  
  - `FlexSubThemes.snackBarTheme` **uses** `FlexSubThemesData.snackBarContentTextStyle` for its `contentTextStyle`.
  - These are not available in the **Themes Playground**. Their purpose is that you can use them with the API to provide custom text styles for FCS styled components. You could do this in the past too, but you had to use rather complicated deep `copyWith` on the produced component themes. With these props you get access to direct `TextStyle` styling for these component properties in the FCS API too.


- Added `useCupertinoStyle` property to `FlexSubThemes.switchTheme`. Added `switchAdaptiveCupertinoLike` property to `FlexSubThemesData` and made `FlexSubThemes.switchTheme` use it.


- Added `secondarySelectedSchemeColor`, `fontSize`, `secondaryFontSize`, `iconSize` and `padding` properties to `FlexSubThemes.chipTheme`. Added `chipSecondarySelectedSchemeColor`, `chipFontSize`, `chipSecondaryFontSize`, `chipIconSize` and `chipPadding` properties to `FlexSubThemesData` and made `FlexSubThemes.chipTheme` use them.


- Added `headerForegroundSchemeColor` property to `FlexSubThemes.datePickerTheme`. Added `datePickerHeaderForegroundSchemeColor` property to `FlexSubThemesData` and made `FlexSubThemes.datePickerTheme` use it for its header foreground color.
- Added `dividerSchemeColor` property to `FlexSubThemes.datePickerTheme`. Added `datePickerDividerSchemeColor` property to `FlexSubThemesData` and made `FlexSubThemes.datePickerTheme` use it for its divider color.


- Added `isDense` property to `FlexSubThemes.inputDecoratorTheme`. Added `inputDecoratorIsDense` property to `FlexSubThemesData`.
- Added `contentPadding` property to `FlexSubThemes.inputDecoratorTheme`. Added `inputDecoratorContentPadding` property to `FlexSubThemesData` and made `FlexSubThemes.inputDecoratorTheme` use it.
- Added `inputDecoratorSuffixIconSchemeColor` property to `FlexSubThemes.inputDecorationTheme`. Added `toggleButtonsSelectedForegroundSchemeColor` property to `FlexSubThemesData` and made `FlexSubThemes.segmentedButtonTheme` use it.
- Added `adaptiveInputDecoratorRadius` and `inputDecoratorRadiusAdaptive` properties to `FlexSubThemesData`. They are used to select platform(s) to an alternative border radius response for the input decorator, for the selected platform(s).


- Added `minWidth` and `minExtendedWidth` to `FlexSubThemes.navigationRailTheme`. Added `navigationRailMinWidth` and `navigationRailMinExtendedWidth` properties to `FlexSubThemesData` and made `FlexSubThemes.navigationRailTheme` use them.


- Added `tabAlignment` property to `FlexSubThemes.tabAlignment`. Added `tabBarTabAlignment` property to `FlexSubThemesData` and made `FlexSubThemes.tabBarTheme` use it for its. (TODO: Add a note about thrown assert, open an issue in Flutter SDK about it and suggest an alternative solution.)


- Added `foregroundSchemeColor` property to `FlexSubThemes.floatingActionButtonTheme`. Added `fabForegroundSchemeColor` property to `FlexSubThemesData` and made `FlexSubThemes.floatingActionButtonTheme` use it for its foreground color.
 

- Added `selectedForegroundSchemeColor` property to `FlexSubThemes.segmentedButtonTheme`.
- Added `segmentedButtonSelectedForegroundSchemeColor` property to `FlexSubThemesData` and made `FlexSubThemes.segmentedButtonTheme` use it.
- Added `selectedForegroundSchemeColor` property to `FlexSubThemes.toggleButtonsTheme`.
- Added `toggleButtonsSelectedForegroundSchemeColor` property to `FlexSubThemesData` and made `FlexSubThemes.toggleButtonsTheme` use it.


- Added `appBarForegroundSchemeColor`, `appBarIconSchemeColor` and `appBarActionsIconSchemeColor` properties to `FlexSubThemesData` and made `FlexSubThemes.appBarTheme` use it for its colors on title, icon and actions.
- Added `bottomAppBarHeight` property to `FlexSubThemesData` and made `FlexSubThemes.bottomAppBarTheme` use it as its `height` value.


- Added `scaffoldBackgroundBaseColor` property to `FlexSubThemesData`. It is a `FlexScaffoldBaseColor` enum that can be used to select the base color used as `Themedata.scaffoldBackgroundColor` in a theme. The selected base color is modified by used `surfaceMode` and `blendLevel`] in the `FlexColorScheme`'s `light` and `dark` factory constructors.
- Added `scaffoldBackgroundSchemeColor` property to `FlexSubThemesData` and made `ThemeData.scaffoldBackgroundColor` use it as an override color, if it is defined. Setting `scaffoldBackgroundSchemeColor` will override any blended background or true black or plain white setting.


- Added `cupertinoOverrideTheme` to `FlexColorScheme` constructor and to `FlexColorScheme.light`, `FlexColorScheme.dark`, `FlexThemeData.light` and `FlexThemeData.dark` factory constructors.


- Added enum `variant` a `FlexSchemeVariant` to `FlexColorsScheme` and `FlexThemeData` light and dark. This is used to define the variant of the seeded `ColorScheme`. It is an alternative to `tones` that also includes scheme seed variants that Flutter SDK added in version 3.22.2. 


- Added enhanced enum functions `data` and `colors` to the `FlexScheme` enum, that returns the predefined `FlexSchemeData` and `FlexSchemeColor` respectively, that are associated with a given enum value. This could be done already using the `FlexColor.schemes` map. This is a convenience API to be able to use e.g. `FlexColor.mango.data` to get the predefined `FlexSchemeData` for the `mango` enum scheme and e.g. `FlexColor.barossa.colors(Brightness.dark)` to get the pre-defined dark colors used for the `barossa` scheme colors. See feature request: https://github.com/rydmike/flex_color_scheme/issues/210


- Added ability to use custom seed key colors to `FlexKeyColors`.
- Added support for error colors to `FlexKeyColors`.
- Added direct color properties for `errorContainer` and `onErrorContainer` to `FlexColorScheme`, `FlexColorScheme.light`, `FlexColorScheme.dark`, `FlexThemeData.light`, `FlexThemeData.dark`. It was required to support custom error container colors in the `FlexKeyColors` API.  
- Added `Color` properties `primaryLightRef`, `secondaryLightRef` and `tertiaryLightRef` to `FlexSchemeColor`.
  - They are used to store references to the corresponding color in a `FlexSchemeColor` made for light mode in the dark mode `FlexSchemeColor`. This is used to create computed "fixed" and "fixedDim" colors for dark mode and the light mode `ColorScheme` that are identical in light and dark mode.
  - Made `FlexSchemeColor()`, `FlexSchemeColor.from()`, `FlexSchemeColor.effective()` and `FlexSchemeColor.toDark()` work correctly with the new `primaryLightRef`, `secondaryLightRef` and `tertiaryLightRef` properties. 
  - Used all main `light` color properties in `FlexSchemeData` static `FlexSchemeColor` color definitions, as **lightRef** colors in their `dark` mode equivalent FlexSchemeColor. That was 156 color values to add to the 52 dark `FlexSchemeColor` definitions.

- Added `fixedColorStyle` to `FlexColorScheme`, `FlexColorScheme.light`, `FlexColorScheme.dark`, `FlexThemeData.light`, `FlexThemeData.dark`. It was required to support custom error container colors in the `FlexKeyColors` API. The property is an enum `FlexFixedColorStyle`, that allows us to choose the style of the generated "fixed" and "fixedDim" colors when not using seed generated color schemes. 


- Added `Color` properties `primaryLightRef`, `secondaryLightRef` and `tertiaryLightRef` to `FlexColorScheme.dark` and `FlexThemeData.dark`. If you use the override colors `primary`, `secondary` or `tertiary` and are not using seeded ColorScheme, you need them to provide the correct light mode reference colors for computing fixed colors that will match the light mode fixed colors, for that it is required to know what the light mode colors are. If you are seeding and use the overrides, and will switch between seeded and not seeded, you can provide the override for the not seeded values in `primary`, `secondary` or `tertiary`, and the ref to their seed colors from light mode, in the light ref colors. If you always seed when using the overrides, you can also provide the seed colors in the `primary`, `secondary` or `tertiary` overrides, the light refs fall through to these colors in that cases if not provided during seeding.


- Added style `navigationBar` to enum `FlexSystemNavBarStyle` that use the color for default or themed `NavigationBar` background color on the system navigation bar helper.
  - You can get a similar result with the transparent option. Using the `navigationBar` option does not require using the edge-to-edge config required when using transparent system navigation bar to see things behind it. The `transparent` option sets edge-to-edge mode behind the scenes when used. This can cause some layout changes that must be considered in the app design when used. This is an optional way to style the system navigation bar to match the app's themed `NavigationBar` background color, without using edge-to-edge Android screen mode.


- Added `ListTile` theming support to `FlexSubThemesData` and made corresponding `FlexSubThemes.listTileTheme` properties use them in `FlexColorScheme` as `ListTileTheme` theming properties.
  - The following `FlexSubThemesData` properties were added: `listTileSelectedSchemeColor`, `listTileIconSchemeColor`, `listTileTextSchemeColor`, `listTileTitleTextStyle`, `listTileSubtitleTextStyle`, `listTileLeadingAndTrailingTextStyle`, `listTileTileSchemeColor`,   `listTileSelectedTileSchemeColor`, `listTileContentPadding`, `listTileHorizontalTitleGap`, `listTileMinVerticalPadding`, `listTileStyle`, `listTileTitleAlignment` and `listTileControlAffinity`.


- Added `SearchBar` and `SearchView` theming support to `FlexSubThemesData` and made corresponding `FlexSubThemes.searchBarTheme` and `FlexSubThemes.searchViewTheme` properties use them in `FlexColorScheme` as `SearchBarThemeData` and `SearchViewThemeData` theming properties.
  - The following `FlexSubThemesData` properties were added: `searchBarBackgroundSchemeColor`, `searchViewBackgroundSchemeColor`, `searchBarElevation`, `searchViewElevation`, `searchBarRadius`, `searchViewRadius`, `searchViewHeaderHeight`, `searchBarTextStyle`, `searchViewHeaderTextStyle`, `searchBarHintStyle`, `searchViewHeaderHintStyle`, `searchViewDividerColor`, `searchBarShadowColor`, `searchBarTextCapitalization`, `searchBarPadding`, `searchBarConstraints`, `searchViewConstraints` and `searchUseGlobalShape`.


**CHANGE**

- Changed all internal usage of `MaterialStateProperty` and `MaterialState` to use new `WidgetStateProperty` and `WidgetState` introduced in **Flutter 3.22** and later.
- Static functions `FlexSubThemes.schemeColor` and `FlexSubThemes.onSchemeColor` now support the updated `SchemeColor` and `ColorScheme`.

- Improved the theming logic for `Card` theme.
  - It now avoids [issue #153912](https://github.com/flutter/flutter/issues/153912), but **only** when the Flutter default radius is used. This is done by not creating a shape theme when the default radius is used and using the default created one instead. This will keep the outline for the default radius theme cases. Previously FCS Card theme created a shape with the default radius. Both cases are now using default and null radius value, it keeps shape null and lets the widget default behavior be used, so we can keep the outline on `Card.outlined` variant for the default case at least. This Flutter theming limitation and impact is thus now the same in FCS, as it is with vanilla Flutter `ThemeData` and its `CardTheme`. It is still broken as mentioned in the above issue, but that is a Flutter theming issue and limitation that FCS cannot fix.

- Changed the `FlexSubThemes.inputDecoratorTheme` to use only `border` and its **WidgetState** for its theme. It offers more and nicer control over hover state than using the older legacy more limited border styles. 

**FIX**
 
- Fixed [#198 AppBar color issue when using seed generated scheme with key color locked](https://github.com/rydmike/flex_color_scheme/issues/198).
   
- Fixed that the Rectangular Slider value indicator did not default to `primary` color when undefined, as intended in FCS M2 and M3 mode. Only the Drop style indicator defaulted to primary. This came from the framework defaulting the old M2 rectangular indicator to a complex, opacity and alpha blended `onSurface` grey looking result.

#### Why is blendedTextTheme deprecated?

The `blendTextTheme` feature was originally made before Material-3's TextTheme was available, before it was fully known how it was going to be implemented. It was an approximation of the TextStyles that could be seen in early versions of Material-3 images. Since the actual Material-3 TextTheme is available, the tinted TextTheme feature is no longer required. While the FCS tinted TextTheme did provide an alternative version of the actual tint used in Material-3, the differences were quite subtle. Additionally, recent changes in Flutter make using it very verbose and complicated. Why it does so is explained in detail below.
    
In Material-3 Typography 2021, the TextTheme and all styles in it are fully opaque and use onSurface as color on all TextStyles. In a seed generated ColorScheme, the text styles become primary color tinted, because the onSurface color by default has subtle primary tint. With FCS, you can modify the onSurface to black or white to avoid this, if so preferred.
    
In Material-2 Typography 2018 and 2014, some TextStyles in their TextThemes use partially transparent white or black colors, making them appear tinted when placed on lightly colored backgrounds. Such TextStyles also have lower contrast. If the Material-3 default text theme is used on background colors that are tinted with a color that deviates a lot in hue from the hue used as tint color by the TextTheme, it may not fit it so well. The Material-2 opacity-based text styles do not have this limitation. It is unknown why Material-3 switched to a fixed tint color instead of using the opacity-based approach used in Material-2, that is more universally usable on backgrounds with different tint colors.
    
In Material-3, some component themes override the default color of the default TextTheme TextStyles they use with `onSurfaceVariant`. This color has slightly more tint and lower contrast than the default `onSurface`. This is used for elements in components that should have less emphasis. Many default Material-3 components also override the color in default TextTheme TextStyles they use with `ColorScheme.onSurface` color, that it actually already has in a default TextTheme. These two overrides results in that whatever color the default TextTheme TextStyles have, they will be overridden by these `ColorScheme` colors. Resulting in that any custom-colored `TextTheme`and its `TextStyle`s are not getting used by such Material-3 components and that the custom colors from the meticulously colored custom `TextTheme`, are rarely visible anywhere in a Material-3 application. Material-2 component themes do not do this, nor did older Flutter versions of Material-3 component themes do this.
    
An issue has been raised explaining the challenges this newer approach in Flutter causes when using custom colored text themes. If this issue is addressed, the tinted TextTheme feature in FCS may be brought back if it is a requested feature. 

In current Flutter versions, using a custom-tinted TextTheme is rather pointless. You can, but it is not enough to define the TextTheme. You also have to pass each tinted TextStyle it has to the appropriate TextStyles in ALL component themes that override its colors, for it to have any effect. It is typically not worth the effort.

### THEMES PLAYGROUND

**NEW**

- The **Theme Code** view panel now has a toggle that allows you to generate the configured code for the theme as input suitable for a separate app theme file. It has static getters that you can use in your `MaterialApp`'s `theme` and `darkTheme`.
  >**TIP:** You can modify this file and e.g., pass in controller that contains user-configurable settings for theme configuration properties and generate the theme on the fly in your app. This way you can let the user configure the theme in your app, a few props anyway. This is basically what the Playground app does with all theming properties. That is why you can see the result and impact of defined theme in the Playground app itself, as you modify the desired theme configuration in the app.
 
- The **Theme Code** view got a long asked for feature, Themes Playground settings export and import! You can now export your configured theme settings to a JSON file and import them back into the Playground later. This is a great way to save your theme settings for later use or to share them with others. The exported JSON file contains all the internal controller settings values you have configured in the Playground that are needed to restore a given configuration state. This Playground feature was contributed by GitHub user [@akiller](https://github.com/akiller) in [!PR 257](https://github.com/rydmike/flex_color_scheme/pull/257). Thank you! 
- The contributed feature got enhanced with more error handling and a slightly refined UI to make it production ready. 
- As a further enhancement of the JSON export feature, the **Themes Playground** app also got the ability to convert the exported settings JSON config to a shareable URL. You can now share Playground settings with other Flutter developers.


- On each theme settings panel, many controls now appear in two columns to reduce the need to scroll so much on wider media and see more controls on the same screen. The layout is panel width responsive and controls will be in one column as before on smaller media.
- Split the "FAB and Chip" settings panels to separate panels **FAB** and **Chip**. 
- Split the "BottomAppBar and SearchBar" panels to separate panels **SearchBar** and **BottomAppBar**.


- On the surface **Color Blends** settings panel, you can choose which surface color the scaffold background color will use as its starting point surface color and as base for the blend level and mode. You can also select any ColorScheme color and use it as an override for the scaffold background color. This will override any blended color result as well as the plain white and true black settings.


- The **ColorScheme** settings panel got **five** new settings:
  1) **Contrast level** slider control for MCU based scheme variants. This feature is equivalent to the FSS based scheme variant contrast level control. It is als available in the Flutter master channel as `contrastLevel` property in `ColorScheme.fromSeed`. It is used to control the contrast level of the generated scheme colors. It will most likely land in the next stable Flutter release after 3.24. With FCS V8 you can use it already now.
  2) A dropdown for **Fixed colors**, where you can choose between three different variants for the  `fixed`, `onFixed`, `fixedDim` and `onFixedVariant` colors, when a seed generated `ColorScheme` is **NOT** being used.
  3) A Switch for **Higher contrast fixed and fixedDim** colors. When using FSS based seed generated color schemes, you can keep the standard Material-3 based tones for the `fixed`, `onFixed`, `fixedDim` and `onFixedVariant` colors to the Material-3 design specified values 90, 10, 80, 30 **or** and or opt-in on an alternative set 92, 6, 84, 12 that have higher contrast. 
  4) A Switch for **Expressive LIGHT containers**. The Material design spec for the tones used by the colors `onPrimaryContainer`, `onSecondaryContainer`, `onTertiaryContainer` and `onErrorContainer` have changed from tone **10** to **30** for **LIGHT** theme mode. This change will land in Flutter when the Material Color Utilities (MCU) package is updated to at least 0.12.0. This has not been done even in master (Sep 3, 2024).
     - A toggle was added where you can opt in on using them already now in FCS. It is not ON by default. When it lands in stable Flutter, it will be made **ON** by default, but you will still be able to opt out of using it. Flutter SDK and MCU will not contain such an opt-out feature. The new **on** colors for containers in light mode, make them more color expressive, but it also reduces their contrast level and accessibility. We prefer them to have higher contrast.
  5) A switch for using **Legacy monochrome seed behavior**. See package changes for an explanation of this feature. It is not recommended to turn this ON, but it is there if you need it for legacy seed behavior with monochrome input colors. The new default behavior for monochrome seed colors is much better, more intuitive and what it should always have been.


- Added customizable error colors to the custom scheme. Only available when **Use Material3 error colors** setting is **OFF**, when using the custom scheme on **Input Colors** and **ColorScheme** settings panels.
- Added using error color as a seed color for error tonal palette in the **ColorScheme** settings panel. The tonal palette now also supports using a custom error color to generate its tonal palette. 
- Added error color and error container color locking to the **ColorScheme** settings panel.  
- Added code gen for custom error colors.


- Added **ColorScheme** code generation for all the new `ColorScheme` colors introduced in Flutter 3.22.
- Added showing the new Flutter 3.22 `ColorScheme` colors in the **Effective Colors** panel.
- Added showing the new Flutter 3.22 `ColorScheme` colors in the **ColorScheme** settings panel.
- Added showing the new Flutter 3.22 `ColorScheme` surface colors in the **Color Blends** settings panel.


- Added support for using MCU and FSS based seed generated `ColorScheme` variants using `FlexSchemeVariant`.
- Added code generation for the new MCU and FSS scheme variants.
  - For MCU based variants it uses `FlexColorScheme.variant` API with `FlexSchemeVariant` and for FSS based variants it uses `FlexColorScheme.tones` API with `FlexSchemeVariant` and its `tones` getter. 
  - The `FlexTones` modifiers only show up on FSS based variants with `FlexColorScheme.tones` API, as they are not available when using the `FlexColorScheme.variant` API.
- Added the FFS seed option "Monochrome surfaces" introduced in package **FlexSeedScheme** 3.0.0.


- Added an **Apply ColorScheme to all Cupertino components** setting to the **Component Themes** settings panel
  - It toggles setting `cupertinoOverrideTheme: const CupertinoThemeData(applyThemeToAll: true)` and generate code for it and applies the setting to the Playground app's theme as well.  
- In the **Switch, Checkbox and Radio** settings panel, the **Switch** now has a platform adaptive theme setting for theming the Material `Switch` to look close to the iOS `CupertinoSwitch`.
- On the surface **Color Blends** settings panel, you can now select a scheme color to use as the theme resulting **Scaffold Background** color. The selection is independent for light and dark theme mode.
- Added separate controls and code gen for light and dark mode background color selection for the `BottomAppBar` on settings panel **BottomAppBar**.
- Added divider color selection to **Dialogs** settings panel for the **DatePicker** divider color. Setting it to transparent will hide the divider in Material-3 mode, in Material-2 mode the Divider does not exist. Also added feature to allow selection of DatePicker header foreground color independently of the used background color. Previously it always used the contrast pair of the background color, which is still the default if you do not select a custom foreground color.  
- Added the ability to change tab alignment in the **TabBar** settings panel.
- In the **Floating Action Button** settings panel, added the ability to change the foreground color of FAB to something that is not its automatic on-color pair.

- To **TextField** settings panel, added the ability to change the focused suffix icon color. The **TextField** also got controls for dense input decorator and custom content padding, as well as for using a platform adaptive border radius. It also has two new pre-made design examples. In addition to selecting Material-3 default and Playground defaults, you can now also use "Colored outline" and "Dense, no focused border" as design examples or as `TextField` starting configuration points.

- To **AppBar** settings panel, added the **Center title** setting to control if the title is centered or not. This API has been available in FCS since v6, but not offered in the Playground, now it is in the Playground too.
- To the **AppBar** settings panel, title foreground color, leading icon and actions icon color settings were added.
- The **Chip** settings now include separate color for the `ChoiceChip (called Suggestion Chip in M3 design). The feature that blends the selected main overall Chip color was made optional. It is a useful feature due to the limited independent theme control over the Chips.  
- The **Chip** settings panel now includes font size and padding controls.
- The **ListTile** settings panel now includes a large number of theming controls for ListTile theming.
- The **SearchBar** settings panel now includes theming controls for SearchBar and SearchView theming.
- On the **Adaptive Theming** settings panel you can now also control the `MaterialTapTargetSize` setting.
- The **Segmented Buttons** settings panel now includes a control for selected foreground colors for both `SegmentedButton` and `ToggleButtons`.
- Added feature [#224](https://github.com/rydmike/flex_color_scheme/issues/224) that adds `Card.filled` and `Card.outlined` to widget showcase. They are also used in the "**Card**" settings" panel for card presentation.

 
- The Playground can now also show the used color tones numbers for MCU based generated dynamic color schemes, also when they use dynamically obtained tones and when e.g., contrast level is adjusted. This feature is computationally complex and quite expensive, but we thought it was worth it to show the correct palette color tones also for DynamicScheme variants.



**CHANGE**

- The optional staggered grid-based Playground UI was removed.
  - The rationale for removing it is to simplify the app. 
  - The staggered grid view was originally included in the Playground for its "example 5" tutorial intent. It was used to demonstrate how the same widget panels could be used in a completely different app layout, for Flutter tutorial purposes. The UI was not so brilliant and way to heavy to use on web builds, at least if you opened up all panels. 
    - Did anybody use the staggered grid layout anyway? Let me know if you miss it. Just so I know, but it is not coming back :)
- No longer generate any code for `useMaterial3: true` value. The FSS default is now `true` and we thus no longer explicitly need to add API code gen when the setting is **ON**.
- The **Introduction** panel's content was updated.
- The Playground defaults the replacement for `useTextTheme`, the `useMaterial3Typography` to null. This makes Material-2 and Material-3 mode use their respective mode-based typography by default. If you still make a Material-2 app, prefer using Material-3 typography and set it to `true`, like the Playground did before. Material-3 typography is much nicer than Material-2 typography. This is not a breaking API change, just a change in the default value used when you rest the Playground to its default values. Turn it **ON** in **TextTheme** settings, to get the same config as you did with a reset before. If you use Material-3, this Playground settings change has no impact on your theme result.
- Updated the presentation of `Switch`, `Checkbox`and `Radio` on their settings panel.
- Changed the name of the "Theme colors" settings panel to **Input Colors**. 
- Changed the name of the "Surface blends" settings panel to **Color Blends**.
- Changed the name of the "Component Themes" settings panel to **General Settings**.
- Changed the order of topic panels. The **General Settings**, **Adaptive Theming** and **Shape Radius** panels now come before the color panels.
- The feature **Swap secondary and tertiary legacy colors in Material-3** on the **Input Colors** settings panel is now **OFF** by default. The settings info expand explains when it is preferable to use it.
- The feature **Use TextField's InputDecorationTheme in picker dialogs** on the "**Dialog**" settings panel is now OFF by default.

- Modified settings panel background and header colors, as well as theme selector buttons to use suitable new `ColorScheme` surface theme colors, instead of computing their own shades from theme colors.
- Changed surface and on-color blends to default to 0. Blends are not **ON** by default anymore in Playground. The feature is still very cool and useful for many different design goals.
- Adjusted the code gen for surface colors setting "Main and container colors on color blending" to handle the new `FlexSubThemesData.blendOnColors` default being `false` instead of `true`. The Playground still by default sets `blendOnColors` to `true` for dark mode and defaults to `false` for light mode. This is done to mimic seed generated `ColorScheme` behavior, when not using seed generated colors.
- Update Material-3 default info for `BottomAppBar` to `surfaceContainer`.
- Improved the `Chip` presentation, by having them in own wraps per type and a column that names the Chip type with both Flutter and Material-3 naming 
  - Flutter SDK ActionChip = Material-3 Assist Chip
  - Flutter SDK FilterChip = Material-3 Filter Chip
  - Flutter SDK InputChip = Material-3 InputChip
  - Flutter SDK ChoiceChip = Material-3 Suggestion Chip
- Improved `IconButton` presentation, by adding a text column explaining the type, as on the Chips panel.
- Improved presentation of `Switch`, `Checkbox` and `Radio`, by using more orderly columns and spacing and explanation labels, similar style as on `Chip` and `IconButton`.  


- The Playground default for the **TextField** settings panel is still using "Outline" and filled as default, not "Underline" and filled style like Flutter SDK does. The FCS API defaults to underline, only the Playground comes with a slightly opinionated nicer default. Playground **TextField** default, along with FCS API, it was changed to not using color on the unfocused border, like Flutter M3 and M2 default styles do. Making both Playground and FCS API less opinionated in its default values in this case. 

- In **General Settings**, the Playground by default turns **ON** the settings "Use Material-2 style Divider in Material-2", "Tinted disabled components" and "Tinted interaction". Corresponding to `FlexSubThemesData` for `useM2StyleDividerInM3`, `interactionEffects` and `tintedDisabledControls` being set to `true`. Their FCS API defaults are however `false`, to keep the API itself less opinionated. Before FCS v8, these API defaults were `true` as stated in breaking changes. The Playground thus keeps this past, already in API opinionated defaults, as its pre-configured defaults, but the defaults for the FCS API itself, in Material-3 mode, are much less opinionated now.

- In **Navigation Rail** panel settings, the "Labels when collapsed" defaults to "All items have labels". This means that `navigationRailLabelType: NavigationRailLabelType.all` is used by default in Playground generated `FlexSubThemesData()` passed to `subThemesData`, thus applying what was API default before. When you create a new theme with the Playground, you get same style as before. If you migrate from V7 you will need to set `NavigationRailLabelType.all` in yur old theme to get the same Rail style, if you had not defined it explicitly before. 

- The **NavigationRail** settings panel got controls for selected and unselected label size, as well as selected and unselected icon size. The panel now also has settings for collapsed and expanded rail widths and destination group alignment.

- The **NavigationBar** settings panel got controls for selected and unselected label size, as well as selected and unselected icon size.

- The **BottomNavigationBar** settings panel got controls for selected and unselected label size, as well as selected and unselected icon size. The `BottomNavigationBar` animates their size transitions as it is intended to use different sizes for selected and unselected item. The `NavigationBar`na d`NavigationRail` do not animate their item size changes, but you can still use it.


- Changed how ALL opacity sliders work. They now all work with default (null) color and opacity is also nullable. If the `SchemeColor` it is used on is null, it will use the default color and apply opacity on it. It is no longer required to select the same color as default to apply opacity anywhere.
- Major internal refactor of all `Sliders` used in the Playground. Converted the Sliders to custom composed `SliderListTileReveal`, a combo convenience widget used for `Sliders` with a null default value. Also having separate labels for disabled and null default values, and a built info `ListTileReveal`.

- Changed the style and speed of all popup menus. They are more compact with smaller font, and open under the ListTile you open them from, when there is room to do so. They also have no animation to open quickly and more desktop like, as this app is intended to be used primary on desktop. Their states now communicate the default for their settings better when FCS is used, as well as when FCS is disabled.
  > **DETAILS:** The bulk of used popups components in the Playground are now using a shared a generic `EnumPopupMenu<T extends Enum>`, based on `ListTile` and `PopupMenuButton` that now supports nullable enums and has built-in support for null selection and disabled defaults. It also has built-in `ListTileReveal` for info expand reveals. There are still a few special case popups that have some specialized features like `ColorSchemePopupMenu` but it is based on the same design. It needs to be able to communicate a large number of default color values for its color default labels, depending on active theme state, so it supports things like `defaultLabel`, `defaultLabelDark`, `defaultLabelM2`, `defaultLabelDarkM2`, `defaultDisabledLabel`, `defaultDisabledLabelDark`, `defaultDisabledLabelM2` and `defaultDisabledLabelDarkM2`. This refactoring was also in preparation for adding more features, as it makes it easier to add enum based props. Sadly the refactor and migration of the Playground to use these components took a long time and delayed the release at least two weeks, maybe more. Some snafus in shown default value labels may also exist concerning colors, due to this refactor.

- Updated the official Material-3 demo app in the Theme Simulator to a version with the same look as the latest official version. The updated version now also uses the demo's new Sliver-based cached scrolling. The version is still a fork, with some tweaks to make it work when embedded into the Playground simulator and getting its theme from the Playground and not inside the demo app. The fork also has a denser two-column layout with different breakpoints. This was done so that we in **portrait mode** can get two columns with a `NavigationRail` already on iPad Pro 11" and the expanded Rail on iPad Pro 12.9".

- In the *ColorScheme* panel, we brought back the ColorScheme color hover that highlights its color source tone in the Tonal Palette above. This feature existed before, but started causing issues on WEB builds and was removed 16.3.2023. It has now been brought back, and we will test if it works better now. It is a nice feature to see where the color comes from in the palette.

- The controls to test settings for platform adaptive responses are now hidden behind an expanding `ListTile`. This is used on every panel where the controls exist. It is intended to make the UI less cluttered, the controls are not used so often.

**FIX**

- Fixed [#188](https://github.com/rydmike/flex_color_scheme/issues/188) add info about theme simulator being an approximation.
- Fixed [#200](https://github.com/rydmike/flex_color_scheme/issues/200) FAB config code for `fabSchemeColor: SchemeColor.secondary` selection was not generated.
- Fixed [#222](https://github.com/rydmike/flex_color_scheme/issues/222) PersistentBottomSheetController's type in Example 5/Playground.
- Fixed that Card was not showing the correct default border radius in Material-2 mode when using FCS.
- Fixed that applying dialog elevation in the Playground app's own dark mode theme was missing.
- Fixed that enum `FlexAdaptive.setting` value `FlexAdaptive.appleWeb` did not return `AdaptiveTheme.appleWeb` when selected, it returned `FlexAdaptive.apple`. This only impacted **simulation** of responsive themes for the Apple and Web response **in the Playground app**. Themes using this feature worked correctly. 



## 7.3.1

**August 17, 2023**

- FIX: Themes Playground: Update the in-app documentation of known Flutter issues to reflect changes brought by Flutter 3.13.
- FIX: Changelog 7.3.0 typos and style corrections by @TahaTesser.

## 7.3.0

**August 16, 2023**

This release uses new features in Material-3 theming that are only available in Flutter 3.13 or later. It thus **requires** minimum **Flutter 3.13.0**. 

In the next Flutter stable release after 3.13, Flutter will change the `ThemeData.useMaterial3` default from `false` to true. In other words, applications using FCS will get the Material-3 colors, text styles, and other visuals, by default. The `FlexColorScheme` API will then be following along with this breaking change. In this release the `FlexColorScheme` API `useMaterial3` still defaults to `false`. The **Themes Playground** app has for quite some time already defaulted to setting the value to `true`. Which is also already the case in Flutter when you create a new application with `flutter create`.  

### PACKAGE

**NEW**

* To `FlexSubThemes` in `buttonTheme` **added** bool `alignedDropdown`.
* To `FlexSubThemesData` **added** bool `alignedDropdown`. Setting it to true improves the style of the `DropdownButton` and the `DropdownButtonFormField`. They no longer expand outside the width of the parent dropdown button but are kept size aligned with it.
  
 
* To `FlexSubThemes` in:
  - `chipTheme` **added** TextStyle `secondaryLabelStyle`
  - `dialogTheme` **added** TextStyle `titleTextStyle` and `contentTextStyle`
  - `floatingActionButtonTheme` **added** TextStyle `extendedTextStyle`
  - `menuButtonTheme` **added** TextStyle `textStyle`
  - `snackBarTheme` **added** TextStyle `contentTextStyle`
  - `timePickerTheme` **added** TextStyle `dayPeriodTextStyle`, `dialTextStyle`, `helpTextStyle`, and `hourMinuteTextStyle`
  - `toggleButtonsTheme` **added** TextStyle `textStyle`

* The `TextStyle` additions above, to mentioned `FlexSubThemes`, do not yet bring any new features usable via `FlexColorScheme` theming APIs. They are a preparation for adding more component `TextStyles` to `FlexSubThemesData`. This in turn, will enable more direct `TextStyle` theming via `FlexColorScheme` API without using `copyWith` to override produced `ThemeData`. 


* As planned in previous versions, made the `FlexSubThemesData.useInputDecoratorThemeInDialogs` apply also to `DatePickerDialog` and not only to `TimePickerDialog`. This feature is not optimally supported by the framework. The current implementation has severe limitations. See more info in [PR #128950 comment](https://github.com/flutter/flutter/pull/128950#issuecomment-1657177393). For more information about the differences in how `InputDecorationTheme` behaves in different component themes, read the proposal **"Make InputDecorationTheme usage in components consistent"** in [issue #131666](https://github.com/flutter/flutter/issues/131666).

**CHANGE** 

* **Minor style breaking changes:**

 - `FlexSubThemes.dropdownMenuTextStyle` now default to `TextTheme.bodyLarge` if not defined. Previously it used Flutter SDK default `TextTheme.bodyLarge`, which is a poor design default as the style does not fit with default style `bodyLarge` used as default style in `TextField`in Material-3 mode. See [issue #131350](https://github.com/flutter/flutter/issues/131350) that contains a mention of this style deviant. In Jetpack Compose, the `DropdownMenu` and its `TextField` part correctly defaults to using `bodyLarge`, this is thus assumed to be the correct spec wise. The issue of wrong default text styles in Flutter menus is further discussed in [issue #131676](https://github.com/flutter/flutter/issues/131676). FlexColorScheme will not internally correct the wrong default `TextStyle` on menu items, it will however change to follow the default when Flutter stable does. The difference in the `DropdownMenu` text input field was however significant enough to warrant a change already before the fix lands in Flutter stable.

**FIX**

* Fixed the `FlexSubThemes.checkboxTheme` that broke due to an unexpected breaking change in Flutter 3.13 caused by PR [#125643](https://github.com/flutter/flutter/pull/125643). The breaking change is discussed further in [issue #130295](https://github.com/flutter/flutter/issues/130295). The fix to the checkbox theme incorporates the new behavior to keep its custom styling working as before and expected.

* Fixed `useInputDecoratorThemeInDialogs` not working for some properties in the `InputDecorator`, when the value was null or `false`, where some properties in the `TextField`s in the `TimePickerDialog` did not revert to default styles. Now they do, but via defined values to mimic the default Material-3 style, as that is the only way to get back to it when a very custom `themeData.inputDecoratorTheme` is being used.

### THEMES PLAYGROUND

**NEW**

* The **PopupMenu and Dropdowns** panel got a setting for older Material-2 based `DropdownButtonFormField` and `DropdownButton` to set the new alignment property, which is an ancient theming property in the old `ButtonThemeData` that was used by deprecated and removed Material Buttons, but the theme is still used by these buttons. 

* On the TextField panel, added a feature to set the input decoration style back to FlexColorScheme's own defaults.

**CHANGE**

* Harmonized custom color activation settings on **Theme Colors** and **Seeded ColorScheme**.

* Removed old switch in custom colors in dark mode, that was used to enable using input scheme color as own seed colors in dark mode when using custom colors. For simplicity, the custom dark mode colors have been used directly as seed colors in a few releases in the Playground already. The control was an old left-over with no function anymore.

* The global themed input decorator usage is now on by default for `TimePickerDialog` and `DatePickerDialog`. This is the only style currently supported for `DatePickerDialog` in Flutter, so it makes sense to keep it on by default. Turning it OFF for now only removes the custom, input decorator style from the `TimePickerDialog`. Despite the new feature in Flutter SDK, it cannot be removed from the `DatePickerDialog`. This is discussed in [PR #128950 comment](https://github.com/flutter/flutter/pull/128950#issuecomment-1657177393). Additional info is also available in Flutter [issue #131666](https://github.com/flutter/flutter/issues/131666).

**FIX**

* Fixed the old default color info for the toggles Switch, Checkbox and Radio, that are shown when FlexColorScheme is disabled as default values in Material-2 dark mode. They have been updated in Flutter SDK to `ColorScheme.secondary` color and are no longer not the horrid dark mode teal color. This default color info, shown when FlexColorScheme is disabled in the **Themes Playground**, had not been updated for the dark Material-2 mode Switch, Checkbox and Radio colors. 


## 7.2.0

**July 20, 2023**

### PACKAGE

**NEW**  

* Added boolean property `switchThumbFixedSize` to `FlexSubThemesData`. When set to true, the Material-3 `Switch` themed thumb size is same size when `Switch` is ON and OFF. When the property value is false or undefined, it retains its default behavior and the thumb is smaller when the switch is OFF. Only has any impact in Material-3 mode.
* Added `FlexAdaptive` property `adaptiveRemoveNavigationBarTint` to `FlexSubThemesData`. It is used to control platform adaptive elevation tint removal on the `NavigationBar` theme.
* Added `textSelectionTheme` to `FlexSubThemes`, used to make a `TextSelectionThemeData`.
* Added properties `inputCursorSchemeColor`, `inputSelectionSchemeColor`, `inputSelectionOpacity`, and `inputSelectionHandleSchemeColor`, to `FlexSubThemesData` used to configure `TextSelectionThemeData` as a part of `FlexColorScheme.subThemesData`.
* Added a new feature that enables platform adaptive Material ink selection via `adaptiveSplash` a `FlexAdaptive` property, and the `FlexSplashType` values `splashType` and `splashTypeAdaptive` in `FlexSubThemesData`.
* FlexColorScheme got the `splashFactory` property, which can be used to override any splash type setting in `FlexSubThemesData`. This addition also removes the need to do a copy with on `ThemeData` to provide a custom `splashFactory`. Prefer using the `FlexSubThemesData` properties `splashType` and `splashTypeAdaptive` to control the selection of used ink factory together with `adaptiveSplash`, unless you have written a custom ink factory that you want to use, in which case using the `splashFactory` override is appropriate.
* New feature that enable platform adaptive theming of border radius on dialogs via `adaptiveDialogRadius` a `FlexAdaptive` property and double `dialogRadiusAdaptive` in `FlexSubThemesData`.
* Added tinted disable support when `FlexSubThemesData.tintedDisabledControls` is `true` to `FilledButton` and `FilledButton.tonal`. They have the same disabled style when not tinted, so we can do the same to their tinted variants. Even if we still cannot theme them to have different themed colors when enabled, due to [issue #118063](https://github.com/flutter/flutter/issues/118063), we can still theme their disabled state with tint when the option is used.
* Added tinted disable support when `FlexSubThemesData.tintedDisabledControls` is `true` to `IconButton`, `IconButton.filled`, `IconButton.filledTonal` and `IconButton.outlined` foreground colors. They have the same disabled foreground style when not tinted, so we can do the same to their tinted foreground color variants. We still cannot theme them to have different themed background colors when disabled, or at all when enabled, due to [issue #118063](https://github.com/flutter/flutter/issues/118063). We can only theme their disabled foreground color state with tint when the option is used.

**CHANGE**

* Updated to use version 1.4.0 of FlexSeedScheme offering two new `FlexTones` and extended tonal palette.

* **Minor style breaking changes:**

* Removed elevation tint impact of general `FlexSubThemesData.adaptiveRemoveElevationTint` setting, from the `NavigationBar` component. It instead has its own setting in `FlexSubThemesData.adaptiveRemoveNavigationBarTint`, that can be used independently of the general tint removal setting. This was done since it may be preferred to not remove the elevation tint from the `NavigationBar`, even when otherwise doing so on selected platforms.
* In Material-2 mode, when not using a component theme, `ThemeData.textSelectionTheme` it now gets a default `TextSelectionThemeData()` and its themed style defaults to SDK defaults. Enable and use component themes and its new theming features to style it further.
  * In previous versions in Material-2 mode, text selection handles used `Theme.of(context).primaryColorDark`, even when component themes where not enabled. They still do by default, but only when component themes are enabled. 
* In both Material-2 and Material-3 mode `bottomNavigationBarElevation` in `FlexSubThemesData` and `elevation` in `FlexSubThemes.bottomNavigationBar` when undefined, now default to elevation 3, giving the `BottomNavigationBar` a default elevation of 3 when using FlexColorScheme.
  * Previously default elevation was zero. Flutter SDK defaults to 8. The FlexColorScheme opinionated default value was changed to 3 to make it equal to the default elevation of `NavigationBar` in Material-3 mode, so that the bottom navigators share same default elevation when using FlexColorScheme. As before, you can adjust the elevation as needed with the API and in the Themes Playground.
* In Material-2 mode `navigationBarElevation` in `FlexSubThemesData` and `elevation` in `FlexSubThemes.navigationBarTheme` when undefined, now default to elevation 3, giving the `NavigationBar` a default elevation of 3 in Material-2 mode when using FlexColorScheme.
  * Previously default elevation was zero. Flutter SDK defaults to 0. The FlexColorScheme opinionated default value was changed to 3 to make it equal to the default elevation of `NavigationBar` in Material-3 mode, so that the bottom navigators share same default elevation when using FlexColorScheme. As before, you can adjust the elevation as needed with the API and in the Themes Playground.
* In Material-2 mode, `bottomAppBarElevation` when undefined, now also remains undefined in `FlexSubThemes.bottomAppBarTheme` causing default elevation in Material-2 mode to become 8 like in the SDK default for Material-2. 
    * Previous default used same elevation as `AppBar`, when `bottomAppBarElevation` was undefined, or 0 if `AppBar`'s elevation was also undefined. The rationale for removal of this default behavior is to start cleaning out opinionated behavior that no longer makes sense to keep around, especially since eventually Material-2 mode is going away in Flutter. 
    * The default for Material-3 mode is unchanged, using elevation 3, via SDK defaults when undefined.
* In Material-2 mode, `ElevatedButton`, `FilledButton`, `FilledButton.tonal`, `OutlinedButton`, `TextButton` and `ToggleButtons` now default to border radius 40 dp. Previously they defaulted to 20 dp. Their style is intended to match the used Stadium border design in Material-3, which is still the default in Material-3 mode. When using very tall buttons, the 20 dp default value was not enough to keep the buttons looking Stadium shaped as intended in FCS Material-2 mode.


**FIX**

* Fixed that `TextSelectionThemeData` did not automatically use colors that matched and followed `subThemes.inputDecoratorSchemeColor` when it was modified and text selection colors were not explicitly defined. The text selection, cursor and text selection handles should follow the input decoration's base color by default when they are not defined separately. Defining text selection colors was not possible before version 7.2.0, but defining input decoration colors was, but text selection remained using primary. Now they by default follow the input decoration color, but can also be separately defined via new features in version 7.2.0.
  * **Known limitation**: Text selection handles on iOS platform cannot be changed with a theme from `primary` color. So on iOS their themed color is always `colorScheme.primary`. The text selection color and cursor color do follow the theme also on iOS.
* Fixed `useFlutterDefaults` when elevation is null in `FlexSubThemes.bottomNavigationBar` not using Flutter SDK default elevation of 8.
* Added a built-in theme fix to make the elevation tint change in the `AppBar` animate when it changes. Based on Material spec and observed native Android behavior and compose behavior, the `AppBar` color change when it is scrolled under should animate. Flutter Material-3 apps do not do this, the color change is instant. Discovered a theme workaround that makes it animate. This is now always used in FCS themes until Flutter includes its own fix for it.
* The `FlexSubThemes.menuButtonTheme` and the `MenuButtonThemeData` it makes, got a `style` value, where `ButtonStyle.animationDuration` is always `Duration.zero`. This solved the issue reported in [issue #123615](https://github.com/flutter/flutter/issues/123615). Consequently, there is no need for a fix for the issue, since it could be solved with a theme property.


### THEMES PLAYGROUND

**NEW**

* In the **Switch Check Radio** panel, the `Switch` got a setting to control if thumb is fixed sized or not.
* The `NavigationBar` got its own setting for elevation tint removal in light and dark mode.
* Introduction text updated. New information about Material-3 design becoming the default in Flutter SDK soon added, and that Material-2 will be deprecated.
* Added text selection theming to the **Text Field** panel. By default, cursor color, text selection color and text selection handles, default to following the input decorator default color or its selected color. The cursor color, text selection, and text selection handle colors, can also be overridden and defined separately. These settings for light and dark mode, have their own property values in the Playground.  
* Added support for selecting a custom ink splash effect and another custom platform adaptive splash effect on selected other platforms. 
* Added support for configuring the used VisualDensity. When using mock platform setting in the Playground, it also affects the result of used setting when `VisualDensity.adaptivePlatformDensity`, `FlexColorScheme.comfortablePlatformDensity` or default undefined value, that falls back to `VisualDensity.adaptivePlatformDensity`, are used. 
* Added support for selecting and using `FlexTones.candyPop` and `FlexTones.chroma`.
* Added support for making any seed strategy use tone 100 (white) or tone 0 (black) as resulting surface and background tones.
* Added an option to show the new extended tonal palette tones to the seeded color scheme panel.
* Shape and radius now have their own theming topic panel, removed radius from **Component Themes** topic.
* Add adaptive border radius setting to the Dialogs panel. 
* Add TimePicker border radius override value setting to the Dialogs panel.
* Add DatePicker border radius override value setting to the Dialogs panel.
* Added a switch to show TextStyle details to TextTheme presentations.
* Added font NotoSans Medium (W500) to assets.
* On theme showcase and icon button panels, show both tappable and toggleable `IconButton` styles.
* Theme topic selector uses a group color on icons and selected item. The colors are fixed semantic colors, but the colors are Material-3 harmonized to active theme surface tint color. This makes them fit nicely when the overall color theme of the app changes. It is also a nice additional demo of theme extensions with many colors that are harmonized. The concept is the same as the one used on the code highlighter colors earlier. 


**CHANGE**

* The onColor blend-level and on onMain setting are no longer disabled when using seeded ColorScheme. Rationale: If some colors are locked to use custom colors, using onBlend level has an impact on their contrasting colors and should be allowed in the Playground. The API could use it before too, but Playground could not, now it can.
* Changed the order of theming topic panels. All color and surface related topic panels are now before component theme panels. Theme settings topic panels have been split into more discrete topics and have a new order.
* Changed the order of components and labels on many theme topic panels.
* The apps included in the **Theme Simulator** now all extend content behind their app bars and bottom navigation. This allows themed opacity settings on app bar and bottom navigation to become observable in the simulated apps.
* The Shop app in the **Theme Simulator** received some style updates to use more theme-dependent styling, like Card as containers for shop items. 

**FIX**

* Fixed allowing elevation changes of `BottomNavigationBar` and `NavigationBar` when `useFlutterDefaults` is true (ON).
* Fixed allowing opacity usage on `NavigationBar` when default undefined background color is used. 


**POSTPONED**

* The new Squircle and platform adaptive shape selection features were postponed. They may arrive later this year in version 7.3 or a later release. It is pending more investigation into the best choice concerning correct shapes and potential performance issues they might come with.


## 7.1.2

**May 17, 2023**

### PACKAGE

**FIX**

* SubThemes ElevatedButton in Material-3 mode, when using `elevatedButtonSecondarySchemeColor` and there was no value defined on `elevatedButtonSchemeColor` it resulted in wrong color being used as default for `elevatedButtonSchemeColor`. Issue and test fixed.

**CHORE**

* Updated Android runner included for all the examples. The previous one no longer worked with Flutter 3.10 and its used Kotlin version. With included updated version, the examples can be built as Android apps again.


## 7.1.1

**May 15, 2023**

### PACKAGE

**FIX**

* Fixed regression issue where custom a `textTheme`'s color is no longer applied. 
  * See issue [#151](https://github.com/rydmike/flex_color_scheme/issues/151). 
  * The issue was introduced in version 7.0.0, when adding a feature that provided automatic correct default contrast text color for **GoogleFonts**, when a default `GoogleFonts` and its `TextTheme`, like `GoogleFonts.notoSansTextTheme()` is used in `textTheme` or `primaryTextTheme` in `FlexColorScheme`. 
  * The `GoogleFonts` and its  `textTheme` color always defaults to the color from Material-2 mode default light mode `ThemeData.light().textTheme`. This when used in `ThemeData` forces users to assign correct Material-2/Material-3 color and `textTheme`/`primaryTextTheme` contrast color, to all its styles, whenever used in a situation where the default is light theme mode Material-2 color is the wrong color. The default contrast color is basically only correct for a light theme when using Material-2. For anything else, it is incorrect.
  * FCS version 7.0.0 got rid of the need to make such a correction assignment, but it also incorrectly disabled using custom colors used in any custom `TextTheme`.
  * The applied FIX keeps the desired "no need to give correct contrast color" to a default **GoogleFonts** `TextTheme` in **FlexColorScheme** and also allows making custom colored text custom text themes.
  * The FIX is a bit involved, it also led to an idea that maybe `GoogleFonts`, should just keep the font color default as null, and let Flutter's default Theme behavior handle the assignment of correct color for the Material-2/Material-3 mode and light/dark theme mode, using each mode's default contrast color, for each style in the `TextTheme`. See issue [GoogleFonts #401](https://github.com/material-foundation/flutter-packages/issues/401) for more info on this.
  * Tests added for the regression and for the new `GoogleFonts` default `TextTheme` being used and nulling its colors, so they get correct Material-2/Material-3 style contrast colors in both light and dark mode and for both `textTheme` and `primaryTextTheme`. 


### THEMES PLAYGROUND

**FIX**

* Fixed the code gen for `useTextTheme` setting to always generate code for setting's value in Playground code gen when it is not null. When it is undefined or null, it means that the `TextTheme` follows the Material-2/Material-3 specification mode default `TextTheme` and `Typography`. In previous versions, the code setting for `useTextTheme` only showed up in the generated code, when it was necessary to produce the viewed result. If the Material-2/m3 mode default produced the same result, the setting was not added to the generated API config. This may be confusing. It is clearer to always show it in code gen when it is set to a none null value. See discussion in repo [Q&A #150](https://github.com/rydmike/flex_color_scheme/discussions/150).


## 7.1.0 

**May 12, 2023**

FlexColorScheme v7.1.0 supports new theming features in Flutter 3.10, it thus requires minimum Flutter 3.10 and Dart 3.0. 

### PACKAGE

**NEW**

* Added support for "bring shadows back" adaptive theming feature to `BottomAppBar` and `BottomSheet`.
* Added `datePickerTheme` to `FlexSubThemes`.
* Added properties `datePickerDialogRadius` and `datePickerHeaderBackgroundSchemeColor` to `FlexSubThemesData`.

**CHANGE**

- Updated to use minimum `flex_seed_scheme ^1.3.0`. This version, no longer depends on `material_color_utilities`, thus avoiding all version issues and conflicts when Flutter changes what breaking version of `material_color_utilities` it uses on different channels and versions.

### THEMES PLAYGROUND

Themes Playground 7.1 for FlexColorScheme 7.1 can be found [here](https://rydmike.com/flexcolorscheme/themesplayground-v7-1).

**NEW**
  - Added selection of themed header color scheme color for the DatePickerDialog on the Dialogs panel.
  - Added showing SearchBar with SearchView to the AppBar panel.
  - Added showing SearchBar with SearchView to the Widget Showcase.

**UPDATE**
  - Reviewed and updated status of all known theming issues in info expands.
  - The SKIA **canvaskit** renderer is again being used to build all the web examples, including the **Themes Playground**.
  - Updated all examples to use new `ListenableBuilder` instead of `AnimatedBuilder` where appropriate.


## 7.0.5

**Apr 29, 2023**

- **Fix:** [#143](https://github.com/rydmike/flex_color_scheme/issues/143) Glitches in highlighting effect on mouse hover over `FlexThemeModeSwitch` and `FlexThemeModeOptionButton`.

## 7.1.0-dev.1

**Apr 24, 2023**

* [Detailed changelog](https://github.com/rydmike/flex_color_scheme/blob/master/changelog/changelog_7_1_0_dev_1.md)

## 7.0.4

**Apr 22, 2023**

* **Package**
  * No changes.
* **Themes Playground**
  * **FIX:** AppBar setting for using platform adaptive scroll under elevation tint removal was not working correctly. UI bug in Playground only, no package impact.   

## 7.0.3

**Apr 19, 2023**

- **Fix:** [#136](https://github.com/rydmike/flex_color_scheme/issues/136) default background color regression on `FlexThemeModeSwitch` and `FlexThemeModeOptionButton`.

## 7.0.2

**Apr 16, 2023**

- **Chore:** Changed to using `flex_seed_scheme: ^1.2.4` that depends on  `material_color_utilities` with version constraint set to `>=0.2.0 <0.4.0` from `^0.2.0`.
  - This change enables the package to be used on current Flutter **stable** 3.7 versions, as well as the latest 3.10.x versions on channels **beta** and **master**. It will also work with the next stable Flutter release after 3.7.

## 7.0.1

**Apr 6, 2023**

* **Package**
  * No changes.
* **CHANGE: Themes Playground**
  * Less chatty UI
  * Revised media size breakpoints. 
  * Vertical color selector mode. 
  * More compact UI options for smaller laptop displays and tablets.

## 7.0.0

**Apr 2, 2023**

This is a major update to the **FlexColorScheme** package and a significant leap for the companion app **Themes Playground**. For a detailed list of all changes, please refer to the incremental log from its development releases linked below.

* [Changes from 6.1.2 to 7.0.0-dev.1](https://github.com/rydmike/flex_color_scheme/blob/master/changelog/changelog_7_0_0_dev_1.md)

* [Changes from 7.0.0-dev.1 to 7.0.0-dev.2](https://github.com/rydmike/flex_color_scheme/blob/master/changelog/changelog_7_0_0_dev_2.md)

* [Changes from 7.0.0-dev.2 to 7.0.0-dev.3 (final beta)](https://github.com/rydmike/flex_color_scheme/blob/master/changelog/changelog_7_0_0_dev_3.md)

* Changes from 7.0.0-dev.3 to 7.0.0
  - Package: Only tests and documentation additions and updates.
  - Playground: Label and layout corrections.

The [Themes Playground](https://rydmike.com/flexcolorscheme/themesplayground-v7/) app built for this release is unfortunately not a SKIA renderer build, it is using the HTML renderer. This makes it less performant than the app would otherwise be. Additionally, scaled content, like the **Themes Simulator** panel in the **Playground**, is also fuzzier than it would be with the SKIA renderer. Due to an issue in Flutter stable 3.7.0 to at least 3.7.9, builds made with the SKIA renderer performs very poorly and crash quickly. For more information, see Flutter [issue #122189](https://github.com/flutter/flutter/issues/122189). A new build using the same package version will be made later and released when fixes for the SKIA issues are available on the Flutter stable channel.

## 7.0.0-dev.3

**Mar 18, 2023**

This is **the final beta v7** release before **stable v7**. There will be no new features or API changes in the FlexColorScheme package from this version to stable version 7.0.0. The only changes to stable will be potential bug fixes, typo corrections, API doc comment improvements and adding more tests.

The companion app **Themes Playground**, may get label improvements plus spelling and grammar corrections. Layouts in it may also be modified and improved as needed. It will not get any new features, but it may of course receive bug fixes.

* [Detailed changelog](https://github.com/rydmike/flex_color_scheme/blob/master/changelog/changelog_7_0_0_dev_3.md)

## 7.0.0-dev.2

**Jan 25, 2023**

* [Detailed changelog](https://github.com/rydmike/flex_color_scheme/blob/master/changelog/changelog_7_0_0_dev_2.md)

## 7.0.0-dev.1

**Jan 23, 2023**

* [Detailed changelog](https://github.com/rydmike/flex_color_scheme/blob/master/changelog/changelog_7_0_0_dev_1.md)

**Jan 23, 2023**

## 6.1.2

**Dec 26, 2022**

**FIX**

- Fix for issue [#106 bottomSheetModalBackgroundColor not correctly set](https://github.com/rydmike/flex_color_scheme/issues/106). Thanks [mcssym](https://github.com/mcssym) for the fix [PR #107](https://github.com/rydmike/flex_color_scheme/pull/107).

## 6.1.1

**Nov 22, 2022**

**FIX**

- Themes Playground (Example 5): Fixed scroll issue in page view mode on Web builds. Only examples related, no package impact.
- API doc updates.

## 6.1.0

**Nov 20, 2022**

**FlexColorScheme** version 6.1.0 contains many new features, more component themes and configurable properties. It improves seed-generated color scheme capabilities by adding more pre-configured seed generation configurations and color contrast accessibility options. 

A criticism of Material-3's color system and seed-generated color schemes, is that using colored contrasting colors may be less accessible. FlexColorScheme offers a way to enable in-app modification of its seed-generated color schemes. Any seed generation configuration can optionally return results with plain white and black contrasting on colors. This can be applied separately for main on colors and on surfaces.

The **Themes Playground** application has been updated to include most of the new features. It has been improved to make it easier to discover some of its previously existing features, like using custom colors in the Playground to define your own theme. 

**NEW**

* Scaffold background color can now be used as the themed AppBar background color. The enum `FlexAppBarStyle` that is used by property `appBarStyle` got a new value `scaffoldBackground` that enables this. This is useful for matching the AppBar color exactly to the Scaffold background color, when Scaffold background uses different surface blends than the theme's `ColorScheme` surface or background colors.
* Added properties `materialTapTargetSize` and `pageTransitionsTheme` to `FlexColorScheme` and `FlexThemeData`. They are only convenience properties to avoid having to use a `copyWith` on FlexColorScheme produced `ThemeData`, to define them.
* Property `swapLegacyOnMaterial3` in `FlexColorScheme.light/dark` and `FlexThemeData.light/dark` allows for better automatic adjustment of built-in scheme colors to the Material-3 color-system. It applies to color schemes that were originally designed for Material-2, when using the Material-3 mode with or without seed-generated ColorSchemes. 
  - Setting `swapLegacyOnMaterial3` to `true`, will when `useMaterial3` is `true`, swap the built-in scheme colors `secondary` and `tertiary` and also their container colors. 
  - This only happens for built-in schemes where this swap makes the color design **more compatible** with the intended design and usage of the `secondary` and `tertiary` colors in Material-3 color system.
  - To implement this, the class `FlexSchemeColor` has a new boolean meta-data property called `swapOnMaterial3`, that has been defined to be `true`, if the `FlexSchemeColor` it defines, benefits design compliance wise from swapping its `secondary` and `tertiary` colors when using Material-3.
  - For backwards compatibility the `swapLegacyOnMaterial3` is `false` by default, but it is recommended to always set it to `true`. The flag has no impact when using Material-2. 
  - The `swapLegacyOnMaterial3` flag can also be toggled in the **Themes Playground**, it is on by default there.
  - When the swap is done for a `FlexSchemeColor`, it is done before any other built-in scheme modifier properties, including `swapColor` and `usedColors`. 
* The `FloatingActionButton` can now be set to always be circular, also in Material-3 and without assigning a high-radius setting. If you always want a circular FAB, and stadium on extended FAB, then set `fabAlwaysCircular` in `FlexSubThemesData` to `true`, and FAB stays circular regardless of if you use Material-2 or Material-3, or how you modify the global default border radius. You could get this effect before too by setting a very high themed radius on the FAB, but this is more convenient.
* Additional new `FlexSubThemesData` properties:
  - `Slider` theme can now be adjusted via `FlexSubThemesData` properties `sliderBaseSchemeColor`, `sliderValueTinted` and `sliderTrackHeight`.
  - The `chipSelectedSchemeColor` was added as themed background color, it is used by Chips that are selectable. The `chipDeleteIconSchemeColor` can be used to theme the "Delete" icon color on Chips. While adding these features, some Flutter Material-3 Chip spec and theming issues were found, [see issue #115364](https://github.com/flutter/flutter/issues/115364) for more information.
  - Switch got a `switchThumbSchemeColor` property, to control the thumb color separately. A switch custom color theme was prepared for Material-3 `Switch`, which is not yet available in Flutter 3.3.
  - `Tooltip` theme now has `FlexSubThemesData` properties `tooltipRadius`, `tooltipWaitDuration`, `tooltipShowDuration`, `tooltipSchemeColor` and `tooltipSchemeColor`.
  - The `bottomSheetBackgroundColor` and `bottomSheetModalBackgroundColor` can be used to theme the background color of the `BottomSheet`.
  - Use `navigationBarElevation` to adjust the themed elevation of `NavigationBar`.
  - Use `popupMenuElevation` and `popupMenuSchemeColor` to further quick theme the `PopupMenuButton`.
  - The `outlinedButtonBorderWidth`, `outlinedButtonPressedBorderWidth`, `toggleButtonsBorderWidth`, `inputDecoratorBorderWidth` and `inputDecoratorFocusedBorderWidth` define the themed outline border thickness in different states of their respective components. These properties use previously existing properties `thinBorderWidth` and `thickBorderWidth` as their defaults. Resulting in that, the new properties are API backwards compatible, and they have shared global default settings. The new part is that you can now define themed outline border thickness separately for these components.
  - The `elevatedButtonTextStyle`, `outlinedButtonTextStyle` and `textButtonTextStyle` were added to be able to theme `TextStyle` on `ElevatedButton`, `OutlinedButton`, `TextButton`. These are convenience properties to allow different text styles on buttons without having to use `copyWith` on the overall `ThemeData` and its button component themes to modify the text styles, often sizes. 
    - These properties do not offer any simplification over standard `ThemeData` and its button themes. The current version does not include adjusting them in the Themes Playground. Adding all possible usage of them is currently not in the scope of the Playground app. However, button font size changes may be added later as a usage example of these properties. These properties are using the tricky `MaterialStateProperty`, that have so far been avoided in this flattened simplified theming. It was used for the benefit of offering the text styles as `ThemeData` pass along properties. Modifying the `ButtonStyle` theme using `copyWith`, is a bit more involved than for other component themes, with these properties you can customize the button text style using `FlexSubThemesData` properties instead. If you need to modify the `FlexColorScheme` created buttons themes even further for some not included properties, an example of how to do that can be found [here](https://github.com/rydmike/flex_color_scheme/discussions/92).

**CHANGE**

* FlexColorScheme now uses **FlexSeedScheme** version 1.1. It includes the following new features and changes:
  - Features that enabled implementation of just black and white seeded **on** colors. 
  - Additional `FlexTones`, the `FlexTones.oneHue` and `FlexTones.vividBackground`.
  - See [FlexSeedScheme on pub.dev](https://pub.dev/packages/flex_seed_scheme/changelog) for more information.
* In `FlexSubThemesData` all component controlling properties except booleans, are now nullable and null by default. FlexColorScheme made component themes still default to same values as before when assigning a default `FlexSubThemesData()` to `FlexColorScheme.subThemesData`. The properties are nullable to enable using different defaults in FlexColorScheme made component themes for Material-2 and Material-3 modes.
* **Style breaking:** Changed component themes `thinBorderWidth` to default to 1.0. It was 1.5 before. This is a style breaking change from previous thin outline style in FlexColorScheme.
  - Using fractional values may cause artifacts on monitors using native resolution where 1 dp = 1 physical display pixel (common on desktop PC/Linux monitors). We see the new default as a design FIX to avoid such issues with default settings. You can still set `thinBorderWidth` to 1.5, to get the same result as previous default theme.
* **Style breaking:** When opting in on opinionated component themes, the `Chip` style is slightly modified from previous versions. The new opinionated FCS default style is more distinct than before and more aligned with styling borrowed from the Material-3 mode `Chip` design. The `deleteIconColor` now defaults to `onSurface` instead of `primary` and it can be defined to be any `SchemeColor` based color. The Chips revised style, look better than before. Using Material-3 and with it themed `Chips` is also fully supported, also customizing color on selected state of selectable **Chips** is available. Color-tinted chips are also available as before. Be aware though that Material-3 theming in the current 3.3 version of Flutter has some limitations. If you assign a custom color to selected chips, the disabled state of Chips can no longer conform, to Material-3 spec of disabled selected Chips. 
  - For more information, [see issue #115364](https://github.com/flutter/flutter/issues/115364). Note that if you deviate on Chips from its expected designed background brightness, which is now possible to do for **selected** Chips with the new theming capabilities in the Playground. There is no way via theming to set correct text and icon contrasting brightness for selected Chips that require dark text and icons on bright Chips in dark theme mode. Wise versa for light theme mode, setting light text on dark selected Chips in light mode, is also not possible. This limitation applies to selected `FilterChip` and `InputChip`, there is simple not enough theme properties in `ChipTheme` to support this. Due to this limitation, we recommend only using Chip theme designs that work with dark text in light mode, and light text in dark mode.
* **Style breaking:** When opting in on opinionated component themes, the `BottomSheet` background color now defaults to theme's ColorScheme `surface` color, in both Material-2 and Material-3 mode. Previously it defaulted to the `Material`'s default color `theme.canvasColor`, that typically equals ColorScheme `background`. The new default follows upcoming Material-3 default for `BottomSheet`. The style change is minor, in most designs the color values are the same. If needed you can put it back to theme `background` color with:

```dart
    final ThemeData themeLight = FlexThemeData.light(
      subThemesData: const FlexSubThemesData(
        bottomSheetBackgroundColor: SchemeColor.background,
        bottomSheetModalBackgroundColor: SchemeColor.background,
      ),
    );
```

**FIX**

* **Temporary Material-3 Flutter SDK GAP fixes** 
  - The FlexColorScheme Material-3 mode, component themed `BottomSheet` gets a manually applied elevation tint to keep it distinguishable from the background. This temporary fix works despite Material tint elevation being broken in Flutter 3.3 and earlier, when `useMaterial3` is true. 
  - Same temporary Material-3 fix is also used on themed `PopupMenuButton`. 
  - Unfortunately, elevation-based shadow cannot be added to any of them in the Material-3 mode. It will have to wait for actual implementation of the components and their Material-3 themes with support for it.
  - The Material-3 supporting components and themes for `BottomSheet` and `PopupMenuButton`, already exist in the Flutter master channel, they will probably land in next new stable release after Flutter 3.3. 
  - These temporary Material-3 fixes, make it possible to use the `BottomSheet` and `PopupMenuButton` when opting in on Material-3. Since shadow elevations are still not working for them in Material-3 mode, it is not perfect, but much better.
  - The reasons why these issues exist are because these components have not yet been migrated to Material-3 in Flutter 3.3, plus the combination of this `Material` elevation [issue #107190](https://github.com/flutter/flutter/issues/107190) in Material-3 mode. As a result we get no elevation tint or any shadow on such `Material` using widgets in Material-3 mode.
  - The [issue #107190](https://github.com/flutter/flutter/issues/107190) has been fixed in master. Even if only it lands, we will get shadows back in Material-3 default `Material`, also if the components and their themes do not land. In combination with the here made Material-3 manual elevation tint fix, they would in such a case get the correct Material-3 default background elevation tint behavior and shadow.
  - The above temporary work-around fixes will be removed when the stable version of the framework implements the correct Material-3 elevation behavior for these widgets, and produces the same results itself. Hopefully in the next stable release of Flutter.

**THEMES PLAYGROUND**

* On **Theme colors** panel:
  - Improved the discoverability of defining and using totally custom colors for your theme in the **Playground**. It has always existed, but maybe now users will discover it more easily. You can still also copy any existing theme as a starting point for your custom color definitions.
  - Simplified the terminology used on the **Theme colors** panel. Also simplified its color presentation.
  - Added an on/off switch that controls the `swapLegacyOnMaterial3` setting.

* Updated and shortened the **Introduction**. Probably nobody reads it, or the [package docs](https://docs.flexcolorscheme.com/) with **Playground** guides, but at least it is there.

* The **Seeded ColorScheme** panel:
  - When using seeded color schemes, it is now possible to force contrasting **on** colors for all the main colors (primary, secondary, tertiary, error and their containers) to be plain black or white. This can result in better and more traditional contrast for text and iconography colors. Likewise, for the **on** colors for all the surfaces, background, surface, surfaceVariant and inverseSurface. This is a great toggle to get a more classic look while seeding main and surface colors. Turning these toggles on can also help with accessibility by increasing contrast and not using color on color for contrast. Offering these as user controllable toggles in apps can be a good way to allow users to tune not only the look, but also color accessibility.  
  - Now also show the source input "Scheme defined" colors, the `FlexSchemeColor`, that gets used as key colors for the Material-3 seeded ColorScheme generation, when it is turned on.
    - Arranged the panel content for better inclusion and presentation of the created **Tonal Palettes** used to make the seeded ColorScheme.
    - The Tonal palette color **tones** now have tooltips that present each tone.

* On **Surface blends**: 
  - Changed surface blend mode defaults to values that are more mobile design-friendly. No API change involved. API defaults are the same as before, changes only affect the Playground app defaults. 
    - Previously used **Playground** default values were intended for desktop and tablet designs, where controls and text are placed on containers with a lower surface blend, like the **Cards** used in the Themes Playground app itself. While one can make a responsive app, that uses this design nicely from mobile to tablet and desktop sizes, most mobile only apps are not designed so. Using Playground defaults that produce a nice theme for more typical mobile designs, will help new FlexColorScheme and Themes Playground users, configure nice themes even quicker.
  - The blend mode control now also has a popup menu that always shows all surface blend modes, also in smaller media. On smaller devices the `ToggleButtons` control, as before, only shows popular options.

* Other **new controllable properties** and features:
  - **AppBar** theming can now use themed `scaffoldBackground` color as its themed background color. This is useful for matching the AppBar color exactly to the Scaffold background color, when Scaffold background uses different surface blends than the theme's ColorScheme surface or background colors.
  - On **FAB and Chips** panel, added the **Always use circular FAB** feature.
  - Added support for adjusting background color and elevation of `BottomSheet`.
  - Added support for adjusting elevation of `NavigationBar`.
  - Added support for adjusting elevation and background color of `PopupMenuButton`.
  - Added support for component independent settings of `ToggleButtons` border width.
  - Added support for component independent settings of `OutlineButtons` border widths.
  - Added support for component independent settings of `InputDecorator` border widths.
  - Added support for adjusting `Dialog` elevation.
  - Added support for adjusting `Slider` via base color, track height and base color tinted value indicator.
  - Added support for adjusting `Tooltip` via scheme color, radius, opacity, show duration and wait duration.
  - Added support for adjusting `Switch` thumb color via scheme color selection.

* User interface changes:
  - New design of popup menu indicators for `AppBarStyle`, `SchemeColor` selection and `SurfaceStyle`. Their style follow `ToggleButtons` height and border radius.
  - All single option select `ToggleButtons` controls in a `ListTile` can now for convenience be toggled in sequence by just tapping on the `ListTile` it is used in.
  - Split out some components that where on shared panels, to their own panel/page. This is done when components get more settings and having them in a separate panel makes sense.
  - A themed `Slider` widget is now presented in the **Widget Showcase** panel. Basic theming options are now available. The Slider theme is already excellent out of the box. When you need more radical changes to it, those typically go beyond the scope of FCS and require extending the Slider widget. 
  - Removed animation from horizontal list **Theme selector** when selecting a theme.
  - Removed animation from the theming topics when selecting one on the **Page view**.
  - Removed the slide to page animation, that was used when clicking on a topic on the **topic panel selector**.
    - Direct panel/page selection via the control now instead uses a small **Fade and Zoom in** to show the selected settings panel.
    - Without any panel page change effect, it was hard to notice what changed. The default slide to the page animation, with the `PageView` is fine when swiping, where it remains, but it was a tad annoying when clicking on the panel page selector.
  - Changed all used `Slider.adaptive` to `Slider`.
    - The Cupertino adaptive one has poorer UX. You cannot click on the track to move the thumb to a given position. The app presents Material theming, so we will show only Material widgets in the apps own controls, on all platforms going forward.
  - Changed all used custom `SwitchListTileAdaptive` to just `SwitchListTile`.
    - We like using the Material theme following `SwitchListTileAdaptive` iOS switch on iOS on macOS. However, the app presents Material theming, and the new Material-3 Switch will land in Flutter stable soon. The new Material-3 `Switch` is even nicer than the Cupertino Switch, and we want to see it in the app when it lands. We will thus use the Material Switch in the Themes Playground app on all of its own controls on all platforms going forward.
    - The `SwitchListTileAdaptive` is kept in use on examples 2 to 4. As an example of how to make and use a theme following platform adaptive `ListTileSwitch`. In the `SwitchListTileAdaptive` doc comments it is mentioned that the plain `SwitchListTile.adaptive` is not theme color following on iOS/macOS platforms, nor can it be themed to be so. You have to make a custom wrapper like [`SwitchListTileAdaptive`](https://github.com/rydmike/flex_color_scheme/blob/master/example/lib/shared/widgets/universal/switch_list_tile_adaptive.dart).


* **FIX** Themes Playground 
    - Fixed the codegen for Switch, Checkbox and Radio, that did not include color selection for setting primary color since it used to be default. The issue only concerned the Themes Playground code generation, APIs worked as expected.


## 6.0.1

**Sep 21, 2022**

**FIX**
 
* A null check was fixed by [sososdk](https://github.com/sososdk) in `FlexColorScheme.light` when using custom scheme [PR #90](https://github.com/rydmike/flex_color_scheme/pull/90). Issue did not exist in `FlexColorScheme.dark`.

* Cam16 from Material Color Utilities exported by accident by FlexColorScheme in version 6.0.0 via its **FlexSeedScheme** package export. This export was removed. Cam16 was not exported before moving features to FlexSeedScheme and should not have been now either. FlexSeedScheme does export it as before. It is used by the **FlexColorPicker**.

## 6.0.0

**Aug 31, 2022**

* Updated minimum dependencies to Dart >=2.18.0 and Flutter >= 3.3.0.

Due to a number of known and below documented Flutter SDK issues when using `useMaterial3` set to
`true`, we cannot yet recommend using the option in production. Use it only if you are willing to
accept the still incomplete Material-3 implementation in Flutter and the issues. If you
keep `useMaterial3` set to `false`, and use FCS opinionated component themes, you can create a
theme that is visually fairly similar to Material-3, but still using Material-2 `ThemeData` mode to avoid many
issues.

**BREAKING**

* This **FlexColorScheme** version no longer directly depends on the
  [Material Color Utilities package](https://pub.dev/packages/material_color_utilities), which
  is also used by Flutter SDK. Instead, it uses package
  [FlexSeedScheme](https://pub.dev/packages/flex_seed_scheme) that depends on it.
  As a part of this change classes `FlexTones`, `FlexTonalPalette` and `FlexCorePalette` where
  moved into the package **FlexSeedScheme**. FlexColorScheme still exports these classes. If you
  were using them directly before, you can still do so without adding the FlexSeedScheme package.

* In **FlexSeedScheme**, `FlexTones` contains a minor breaking change to make the API cleaner.
  The `FlexTones.light` and `FlexTones.dark` no longer produce the config for the Material-3 tone
  and chroma setup. They no longer lock the chroma values to the default values for Material-3, but use
  null in their configs for their chroma values. Resulting in that chroma from key colors will be
  used, as long as they are over set minimum values.
  These named constructors then provide a cleaner starting API for
  defining additional configurations, by not forcing `null` to be passed to use chroma value in
  key colors. To get the Material-3 configuration, use the factory `FlexTones.material` instead of
  `FlexTones.light` and `FlexTones.light`. It as before produces the correct Material-3
  configuration, by defining `secondaryChroma: 16` and `tertiaryChroma: 24` using `FlexTones.light`
  and `FlexTones.dark` to return the correct Material-3 matching `FlexTones` configuration as
  before. This change was introduced to prepare for extracting `FlexTones` and `FlexSeedScheme` to
  their own package that will provide a `fromFlexSeeds` extension on `ColorScheme`. It is unlikely
  to impact any normal usage of FlexColorScheme, but it is still a breaking change.

* In **FlexSeedScheme** `FlexCorePalette.fromSeeds` properties `secondaryChroma` and
  `tertiaryChroma` now default to null instead of previous Material-3 palette default generating values
  16 and 24 respectively. Set them to 16 and 24 to create same tonal palettes as
  Material Color Utilities `CorePalette` and previous versions of `FlexCorePalette`.

* To allow for greater flexibility, and addition of tonal palette tones 5 (custom for FCS) and 98
  (Google Material-3, Web theme builder app includes tone 98 to, but not Flutter SDK),
  `FlexCorePalette` no longer extends `CorePalette`, it is a modified re-implementation.

* In **FlexSeedScheme** the `FlexTonalPalette` method `asList` and constructor `fromList`, now
  include the values of the error color in produced asList, and as required values in fromList.

**NEW**

* In **FlexSeedScheme**, added customization possibility of `error` tonal palette to the default
  `FlexTonalPalette` constructor.

* In **FlexSeedScheme**, added two new `FlexTones`:
  1. `FlexTones.ultraContrast` with even more contrast that `highContrast`.
  2. `FlexTones.jolly` for a seeded `ColorScheme` with more poppy and jolly seed colors.

* In **FlexSeedScheme**, added `SeedColorScheme.fromSeeds(...)` that can be used to create a
  seeded `ColorScheme` using multiple seed colors and `FlexTones` configuration.

* In **FlexSeedScheme**, added `FlexTonalPalette` a re-implementation of Material Color Utilities
  `TonalPalette`, with addition of tonal palette tones 5 and 98. Tone 98 also exists in the
  [Web Material Theme Builder app](https://m3.material.io/theme-builder#/custom), but not in
  Flutter or [Material Color Utilities package](https://pub.dev/packages/material_color_utilities).
  Tone 5 is custom addition for `FlexTones` and `FlexColorScheme`.

* Added `appBarCenterTitle` property to `FlexSubThemesData` configuration. It works the
  same way as `centerTitle` in `AppBar` and its theme. The property is not available in the
  Themes Playground app, only via the API. We recommend keeping it null to use platform
  adaptive default behavior, but offer it as a convenience property for those that like to use the
  same centering style, regardless of the used platform.

* Added two new properties to `FlexSubThemes.elevatedButtonTheme`.
  * Boolean `useMaterial3`, defaults to false.
  * `onBaseSchemeColor`, defaults to null `SchemeColor?`.

  When `useMaterial3` is `false`, the `elevatedButtonTheme.baseSchemeColor` is used as background
  color as before, and the new property `elevatedButtonTheme.onBaseSchemeColor` is used as
  foreground color. However, when `useMaterial3` is `true`, their foreground and background
  color roles are reversed, and `baseSchemeColor` becomes its foreground color and the
  `onBaseSchemeColor` its background color.

* Added `elevatedButtonSecondarySchemeColor` property of type `SchemeColor?` to
  `FlexSubThemesData`. Use it to control secondary color of the `ElevatedButton` in its
  component themes. FCS applies this color to `FlexSubThemes.elevatedButtonTheme.onBaseSchemeColor`.
  If `useMaterial3` is false, it is the foreground color. If `useMaterial3` is true, it is the
  background color. Material-3, and 2, have completely different elevated button styles.
  The Material-2 elevated button is color wise, like the Material-3-filled button, but with elevation.

* Added two new properties to `FlexSubThemes.outlinedButtonTheme`.
  * Boolean `useMaterial3`, defaults to false.
  * `outlineSchemeColor`, defaults to null `SchemeColor?`.
    When `useMaterial3` is `false`, the `outlineSchemeColor` defaults to `baseSchemeColor`.
    When `useMaterial3` is `true`, the `outlineSchemeColor` defaults to `SchemeColor.outline`.

**REMOVED EARLIER DEPRECATED MEMBERS**

As a chore and cleanup, all previously deprecated members have been removed from version 6.0.0. It
no longer has any self-deprecated members. This removes legacy backwards compatibility with
deprecated members from versions 2, 3 and 4, and even one from version 5.1.0. Removed all earlier
self-deprecated members as follows:

* *FlexSubThemesData:*  
  `inputDecorationRadius`, `bottomNavigationBarSchemeColor`,
  `navigationBarIsStyled`, `navigationBarTextSchemeColor`, `navigationBarMutedUnselectedText`,
  `navigationBarIconSchemeColor`, `navigationBarHighlightSchemeColor`.
* *FlexColorScheme:*  
  `primaryVariant`, `secondaryVariant`, `useSubThemes`. Removed static `FlexColorScheme.m3TextTheme`
  deprecated in 5.1.0 and static `FlexColorScheme.themedSystemNavigationBar` in version
  2 its deprecated parameter `nullContextBackground`.
* *FlexThemeData:*  
  `primaryVariant`, `secondaryVariant`, `useSubThemes`.
* *FlexSchemeColor:*  
  `primaryVariant`, `secondaryVariant`.
* *SchemeColor:*  
  `primaryVariant`, `secondaryVariant`.
* *FlexConstants:*  
  `kDarkenSecondaryVariant`, `kDarkenSecondaryVariantFromSecondary`, `kDarkenPrimaryVariant`.
* *FlexSubThemes.bottomNavigationBar:*
  `baseSchemeColor`.
* *FlexSubThemes.navigationBarTheme:*
  `textSchemeColor`, `unselectedTextSchemeColor`, `mutedUnselectedText`, `iconSchemeColor`,
  `highlightSchemeColor`.

**STYLE CHANGE — BREAKING**

* `FlexSubThemesData.fabUseShape` opinionated component theme style default was changed from `true`
  to `false`, this breaks previous default style. The opinionated style change was done
  to use a style that by default matches Material-3 style when `ThemeData.useMaterial3` is `true`.
  The new default style is also a way to work around issue
  [#107946](https://github.com/flutter/flutter/issues/107946), where it is shown that you cannot
  create a theme that replicates the default border radius in Material-3 of the FAB.
  **Style migration**: If you had kept `FlexSubThemesData.fabUseShape` unspecified and relied on
  default value in a previous version, you must set it to `true` to get the same result as before.
  Breaking style changes like this, in the opinionated opt-in component themes are unfortunate.
  They are, however, required as FlexColorScheme continues to evolve with Flutter SDK to support Material-3
  theming, while offering its own opinionated tweaks on some Material-3 default styles as well.

**STYLE CHANGE — MINOR**

* The Material-3 color utilities package *material_color_utilities* from the Material team, that Flutter SDK
  depends on and FCS also uses, introduced a minor breaking change going from version 0.1.4 to
  0.1.5. Some colors in the tonal palettes no longer give exactly the same color values as before.
  This changes the results for some colors when you create a `ColorScheme.fromSeed` or FCS does
  it internally with its extended version `SeedColorScheme.fromSeeds`. The new algorithm changes 
  all the default Material-3 error colors slightly. The changes in the color values are minor,
  and not visually noticeable to the eye. Values are still slightly different, and this release
  uses the new value for FCS Material-3 error colors. Tests were also updated to use the new values.
  The change did break FCS color value tests, and should per its own policy be considered a
  major breaking change. However, since the Material-3 design and **material_color_utilities**
  call this change minor, then so does FCS.  

* The opt-in opinionated tinted text themes were made less aggressive on the tint and received a
  bit of opacity for styles that in 2014/2018/2021 styles have opacity. The custom styles use
  significantly less opacity since they already also get alpha-blended tint color applied.
  Combining it with the same level of opacity would make them too low contrast.

* Style **fix**, the main text theme uses `surfaceTint` color instead of `primary` when tinted text
  theme is enabled. By default `surfaceTint` equals `primary`, but if theme `surfaceTint` is set
  to use a custom color, the for surface tinted textTheme is now also based on it, to fit the
  custom-tinted surfaces. The primary text theme, that fits on primary color, still
  uses `primary` color as its tint color.

* The `FlexAppBarStyle` property was made nullable. It now defaults to null in all constructors.
  When it is null and `useMaterial3` is false, the app bar will use style `FlexAppBarStyle.primary`
  in light mode as default, like before and `FlexAppBarStyle.material` in dark mode. However, if
  `useMaterial3` is true, then it will use `FlexAppBarStyle.surface` in both light and dark mode,
  to match the un-themed defaults of Material-3 design `AppBar`.

* Updated `ElevatedButton` to support `useMaterial3` defaults concerning its switched foreground and
  background color roles. It now also uses a stadium border instead of 20 dp, Material-3 size, padding and
  elevation defaults, when `useMaterial3` is opted in on.

* Updated `OutlinedButton` to support `useMaterial3` defaults concerning its outline color default.
  It now also uses a stadium border instead of 20 dp, Material-3 size and padding, when `useMaterial3` is
  opted in on.

* Updated `TextButton` to support `useMaterial3` defaults concerning its use of a stadium border
  instead of 20 dp radius, as well Material-3 size and padding, when `useMaterial3` is opted in on.

* Changed opinionated dialog component theme defaults to match Material-3 defaults. Elevation set to 6, was
  10 and actionsPadding defaults to `EdgeInsets.only(left: 24.0, right: 24.0, bottom: 24.0)`, it
  did not have a custom default before. These are new defaults for the opinionated dialog component theme
  for both Material-2 and Material-3.

* Updated `Chip` component theme when opting in on `useMaterial3`. When  `useMaterial3` is `true`, it 
  now uses upcoming 
  Material-3-styled Chips instead of its own opinionated custom style, also when the opinionated 
  component themes are enabled. To get the same opinionated coloring as before, but on the Material-3 styled
  chips when using Material-3, set component themes data
  `subThemesData: const FlexSubThemesData(chipSchemeColor: SchemeColor.primary)`.
  This feature will only work with intended design in the stable channel, after the feature and PR
  ["Migrate Chips to Material-3"](https://github.com/flutter/flutter/pull/107166), lands in the stable
  channel. Currently, it is only available in Flutter *master 3.1.0-x*.

* Updated `InputDecoration` default component theme when opting in on `useMaterial3`. When `true` it
  now results in a more upcoming Material-3 styled `TextField` style by default, instead of its own more
  opinionated custom style, also when the opinionated component themes are enabled.
  It still uses a touch a lot of its own style in Material-3 mode, because TextField's real Material-3 design is
  not yet available in Flutter 3.3. TextField FCS opinionated style, combined with Material-3 real defaults,
  will need more work on Material-3 styles after
  ["Migrate TextField to Material-3"](https://github.com/flutter/flutter/pull/108366) lands in
  the stable channel.   
  The Material-3 alignment of FCS `InputDecoration` planned adjustments are:
  - Use the same error container color idea for FCS default that Material-3 uses, could be OK for all modes.
  - Option to use FCS component defaults on fill colors and disabled colors, also when
    opting in on Material-3. These FCS defaults can provide a nice alternative also when opting in on Material-3,
    but should not force it on Material-3 unless asked for.

**CHANGE**

* Removed earlier internal deprecation of `FlexSubThemes.buttonTheme`, as long as Flutter
  SDK has not deprecated it, neither will FCS.
* Removed earlier internal deprecation of all *"variant"* named const `FlexColor` colors.
  They are not used actively by any built-in schemes. However, in line with past practice,
  the old Material-2 color names and values will not be removed. Feel free to use them, if so desired.
* To support deprecation of `toggleableActiveColor` when PR
  [Deprecate toggleableActiveColor #97972](https://github.com/flutter/flutter/pull/97972) lands,
  while retaining the previous FCS defaults for `Switch`, `CheckBox` and `Radio` widgets, when
  not opting in on component themes. The created `SwitchThemeData`, `CheckboxThemeData` and
  `CheckboxThemeData` can no longer be null, when not opting in on component themes like before.
  To support the previous theme colored
  toggles in light and dark themes, that were set by defining the right scheme color for
  `toggleableActiveColor` in Material-2 and Material-3 theme modes, component themes for them that replicates the color
  styles must now be created also when not opting in on component themes. This update includes the
  necessary change to do so. This will be reflected in updates to the core default documentation.
  For a migration guide concerning `toggleableActiveColor` see
  [Flutter breaking-changes](https://flutter.dev/docs/release/breaking-changes/toggleable-active-color#migration-guide).
* Since Flutter 3.3 did not yet include the actual deprecation of `toggleableActiveColor` FCS still
  defines its appropriate color value for `ThemeData`.


**EXAMPLES**

* *Themes Playground:* New feature, the used code highlight colors were added as colors in
  a `CodeTheme` class `ThemeExtension` to `ThemeData`. To demonstrate how one can use theme
  extensions directly with FlexColorScheme as well, in this case to add custom semantic colors
  for the code view's code keyword highlighter. Additionally, a fancy Material-3 feature was added,
  color harmonization of custom colors. The process is described in the Material-3 guide under
  [custom colors](https://m3.material.io/styles/color/the-color-system/custom-colors).
  The Material-3 library [MaterialColorUtilities](https://pub.dev/packages/material_color_utilities) has
  the `Blend` function needed to perform the color harmonization, as described
  [here](https://github.com/material-foundation/material-color-utilities#readme) and the Dart color
  `Blend` function is [here](https://github.com/material-foundation/material-color-utilities/blob/main/dart/lib/blend/blend.dart).

* *Themes Playground:* Updated the default AppBar style, it uses a dropdown menu that can also select
  'null' choice and use default Material-2 and Material-3 theming as defaults via it. The AppBar panel now also
  displays an AppBar Widget of its own, so one does not have to look at the actual AppBar to
  see the style. It also has widgets below it used to demonstrate the opacity setting.

* *Themes Playground:* Code gen and control enable/disable for onColor blends updated to lock controls
  with no impact when using seeded color schemes. Code is also not generated for onColor blend
  settings that have no impact when using seeded color schemes.

* *Themes Playground*: Features and code gen for additional `Elevated.button` individual foreground
  and background colors.

* *Themes Playground*: Features and code gen for additional `Outlined.button` separate outline
  color.

* *Themes Playground*: To the component panel added support to customize outline border
  thickness for `OutlinedButton`, `ToggleButtons` and `TextField`'s `InputDecorator`.

* *Themes Playground*: Added features and UI for new Flutter SDK `ColorScheme` colors
  `outlineVariant` and `scrim`.

**DOCS**

* Removed the duplicated section of 5.1.0 changelog entry with date July 5, 2022.

* Harmonized the changelog style and its history. The new style and how it looks will be tested
  with a dev release to ensure it works well on pub.

**KNOWN FLUTTER SDK ISSUES IMPACTING THEMING**

The issues below in the Flutter SDK itself, are known to impact FlexColorScheme and Flutter theming
in general. The issues are typically caused by incomplete Material-3 implementation in Flutter.

* The Material-3 Chip themes available in Flutter `master 3.1.0-0.0.pre.2216` at the time of writing,
  do as noted here
  [PR #107166 comment](https://github.com/flutter/flutter/pull/107166#issuecomment-1189206217),
  not yet Material-3 theme plain vanilla `Chip` when using Material-3. This might be fixed in an
  additional PR later in the SDK. This proposal tracks the potential implementation of this
  [#109470](https://github.com/flutter/flutter/issues/109470).

* [**#107946**](https://github.com/flutter/flutter/issues/107946) Cannot theme Shape and IconSize
  differently for different sized FloatingActionButtons. One of the drivers behind the breaking
  FAB style defaults for the opinionated FAB theme in FCS was this issue.

* [**#108539**](https://github.com/flutter/flutter/issues/108539) Cannot theme shape independently
  for `SnackBar` with different `behavior`. This is the reason why FCS does not yet offer a
  custom shape in its opinionated `SnackBar` theme. To replicate the un-themed behavior with
  slightly different border radius values, one must make custom wrapper widgets for `SnackBar`.

The Flutter SDK Material-3 `useMaterial3` flag set to `true` continues to have a number of challenges in
addition to the above ones. We as before still have the issues below in Flutter *stable 3.0.5* and
also at least in Flutter *master 3.1.0-0.0.pre.2216* and earlier:

* [**#107190**](https://github.com/flutter/flutter/issues/107190) Elevation issue with `Material` widget, when opting in on `useMaterial3` causes widespread elevation issues. Concerning the reported elevation issue for dialogs included in the linked report, it was observed as fixed for them in master, but later the PR fixing it was reverted. After that, it was relanded, then the reland reverted, see [Issue #107423](https://github.com/flutter/flutter/issues/107423), [PR #108718](https://github.com/flutter/flutter/pull/108718), [PR #109170](https://github.com/flutter/flutter/pull/109170) and [PR 109172](https://github.com/flutter/flutter/pull/109172). Even after it eventually lands in stable, it will not solve all the mentioned incompleteness caused Material-3 elevation issues. It will only do so for Dialogs. Popup in particular will remain troublesome.

* [**#103864**](https://github.com/flutter/flutter/issues/103864) Dynamically changing `Typography`
  in `ThemeData` generates an error

* [**#107305**](https://github.com/flutter/flutter/issues/107305) Regression: `AppBarTheme` properties `iconTheme` and `actionsIconTheme` are ignored in the master channel when `useMaterial3` is true. This was not in stable Flutter channel *stable 3.0.5*. This issue was fixed via [PR #108332](https://github.com/flutter/flutter/pull/108332) and could no longer be observed in *master, 3.1.0-0.0.pre.2108* or later versions. The fix did however not make it into Flutter stable 3.3.0 and now exists there. The issue must be re-opened or a new one submitted.

* This issue discussed in `SliverAppBar.medium` and `large` [PR #103962](https://github.com/flutter/flutter/pull/103962#issuecomment-1224269768), now exists in the stable channel. There is no open issue for it yet.

## 6.0.0-dev.1

**Aug 28, 2022**

* [Detailed changelog](https://github.com/rydmike/flex_color_scheme/blob/master/changelog/changelog_6_0_0_dev_1.md)

## 5.1.0

**July 8, 2022**

* Updated to support *Flutter 3.0.0*, with *Dart 2.17* and the latest Flutter package dependencies in example apps. Requires at least *Flutter 3.0.0* and *Dart 2.17.0*.

**NEW**

* **Added** full support for in *Flutter 3.0.0* new `ColorScheme.surfaceTint` color. It is set to `ColorScheme.primary` color by default, as Flutter and Material-3 does. If a custom `surfaceTint` color is provided, it is also used as the blend color, instead of `primary` color, for FlexColorScheme's surface blend feature.

* **Added** API for using *Flutter 3.0.0* theme extensions directly via FlexColorScheme API. It was added as a convenience feature to avoid having to add theme extensions with a `copyWith` on FlexColorScheme produced ThemeData. With the `FlexColorScheme.extensions` and `FlexThemeData.extensions` properties you can add custom theme extensions directly.

**DEPRECATED**

* **Deprecated:** `FlexColorScheme.m3TextTheme`. The custom Material-3 text theme is no longer required after Flutter 3.0.0 release that includes the new Material-3 Typography in addition to its earlier released `TextTheme`. You can opt in on using the new Material-3 style TextTheme as before by setting `FlexColorScheme.subThemesData.useTextTheme` to true **or** by setting `FlexColorScheme.useMaterial3` to true. Using either does however, come with known issue [#103864](https://github.com/flutter/flutter/issues/103864), where dynamically switching Typography, e.g., from 2014 or 2018, to Material-3 2021 Typography triggers mentioned assert in issue [#103864](https://github.com/flutter/flutter/issues/103864). This issue has always existed in Flutter SDK ThemeData when dynamically changing between different Typography. Before FlexColorScheme avoided triggering this issue by only using Typography 2018, also when opting in on Material-3 TextTheme, that before used 2018 based Typography to make a custom Material-3 like `TextTheme`. Avoiding this issue is no longer possible when opting in on Material-3, that now correctly uses its own and different Typography from Material-2. This exposes this issue if you dynamically change ThemeData from one to another Typography. To avoid this Flutter SDK issue, use the same Typography for all your themes in your app and do not dynamically switch theme between ThemeData objects that use different Typography in your application. The use cases for doing this are few, but it is still a Flutter SDK limitation to be aware of.

* **Deprecated:** `FlexSubThemes.buttonTheme` that creates an opinionated `ButtonThemeData`. The ButtonThemeData is marked as obsolete in Flutter SDK but not yet deprecated in Flutter 3.0.0. FlexColorscheme now marks it as **deprecated**. It will be removed in a future FlexColorScheme release when Flutter SDK deprecates `ButtonThemeData`.

**Material-3 STYLE FIXES AND CHANGES**

* **FAB Material-3 defaults change**: Floating Action Button background color, will when opting in on `ThemeData.useMaterial3`, use color `theme.colorScheme.primaryContainer`, otherwise `theme.colorScheme.secondary` is used.

* **Input Decorator default change**: The `TextField` and its `InputDecorator` border radius 
  default value was changed from 20 dp to 16 dp when using opinionated component themes.
  If opting in on Material-3, the default value for Material-3 design is used, which is only 4 dp.
  See specification https://m3.material.io/components/text-fields/specs.
  Flutter 3.0.x does not yet implement the new Material-3 TextField style, but via this change when
  opting in on Material-3, FlexColorScheme offers an early approximation of it. 

* **NavigationBar Material-3 defaults change**: Default colors of `NavigationBar` when opting in on 
  `useMaterial3` and not using opinionated component themes will now match Material-3 default colors. The background color will follow Material-3 style also by default when component themes are enabled and `useMaterial3` is true. This style is difficult to replicate with a single color otherwise. The difference is subtle for FCS surface tinted background colors. You can still set it to `background` color to replicate past FCS default color when component themes were enabled. For other properties, if opinionated component themes are not used, FCS will use default Material-3 theme styles on `NavigationBar` when `useMaterial3` is true. If opting in on opinionated component themes, FCS uses its own custom and opinionated default style. It can be modified to be the same as the default Material-3 style too, just as before. The change also includes a default font size change for FCS opinionated styled navigation bar, from 11 dp to 12 dp. This change was done to harmonize it with its Material-3 style.

* **NavigationRail Material-3 defaults change**: Default colors of `NavigationRail` when opting in on
  `useMaterial3` and not using opinionated component themes will now match Material-3 default colors. If opinionated component themes are not used, FCS will use default Material-3 theme styles on `NavigationRail` when `useMaterial3` is true. If opting in on opinionated component themes, FCS uses its own custom and opinionated default style. It can be modified to be the same as the default Material-3 style too, just as before. The change also includes a default font size change for FCS opinionated styled rail, from 14 dp to 12 dp. This change was done to harmonize it with its Material-3 style.

* **Toggleable Material-3 style change:** Default color of toggles (Switch, CheckBox and Radio) are now using `primary` color as the default theme color when opting in on opinionated component themes or setting `ThemeData.useMaterial3` to true. The Switch, CheckBox and Radio themes then use a style that matches the Material-3 color design intent. In it, switches and toggles are mostly primary color. In Material-3 color design, the secondary color is a poor choice for switches and toggles, and it is therefore not used as their default color. It does not look nice with Material-3-based ColorSchemes, created e.g., using Material-3 color seeding. If you use a custom Material-3 color design, where secondary color is still prominent, you can, of course, still use it.

* **Fixed lint:** "Avoid using private types in public APIs". See tweet [discussion](https://twitter.com/RydMike/status/1533788260320923649) about why and when you might run into this lint being triggered by older Stateful Widgets. The lint warning was addressed in the package and examples.

**EXAMPLES**

* Added a **Theme Extensions** example to the default example app *Hot Reload Playground*.

* *Themes Playground:* Updated the default style info labels for Switch, Checkbox, and Radio.

* *Themes Playground:* To the top row theme selector, where the FlexColorScheme and component themes switches are, added the "Use Material-3" toggle. Previously, this toggle was only available on the introduction panel. The availability in the header makes it easy to toggle it ON and OFF at any time, to see what impact it has on widgets.

* *Themes Playground:* Updated the default style info labels for the NavigationBar. The logic to display default color labels in different config modes (Material-2/Material-3/FCS/FCS+Material-2/FCS+Material-3) is quite involved, please report any issues. 

* *Themes Playground:* Updated the default style info labels for the NavigationRail. The logic to display default color labels in different config modes (Material-2/Material-3/FCS/FCS+Material-2/FCS+Material-3) is quite involved, please report any issues.

* *Themes Playground:* Due to issue [#107190](https://github.com/flutter/flutter/issues/107190), the Playground previous default to use Material-3 was changed to false. 

* *Themes Playground:* Added support to customize the `surfaceTint` color. It controls both the elevation color used for elevated `Material` surfaces in Material-3. Plus for FlexColorScheme it is also used as the surface blend color. By default, the `surfaceTint` color equals `ColorScheme.primary` color. Generally, there are few good design reasons to change the color, but it is now possible to do so. A good graphical designer can use it to create subtle difference from the standard surface elevation color branding effects. Used poorly, it mostly creates not so appealing visual and coloring results.

**KNOWN FLUTTER SDK ISSUES**

The issues below in the Flutter SDK itself, are known to impact FlexColorScheme and Flutter 
theming in general.

* Switching `Typography` dynamically in Flutter SDK ThemeData is broken, see
  issue [#103864](https://github.com/flutter/flutter/issues/103864) for more information.
  If it is done and the error is ignored, an app doing so eventually becomes unstable.

* The *Themes Playground* app contains a workaround to avoid issue [#103864](https://github.com/flutter/flutter/issues/103864). The workaround is done by always using the 2021 Typography, and simulate 2018 Typography. This is done by using a custom TextTheme that looks like the 2018 Typography, when selecting it. The Playground App actually always stays in 2021 Typography, but it looks like it switches it. Which it does by applying a custom `TextTheme` to its 2021 Typography, that looks like 2018 Typography is used. All other examples avoid the issue by only using the Material-3 2021 Typography and not even mimicking a switch between Material-2 and Material-3 Typography.

  The above workaround is required because the **Themes Playground** app has toggles that can switch `Typography`, without the workaround it will eventually crash. With this work-around it never switches Typography, it just looks like it does, but app stays in 2021 Typography all the time. The by Themes Playground generated ThemeData config will use the actual real effective Typography. This is also fine, since an app using the theme will likely never switch used Typography. However, if it does, it will face the same issue as the Playground app did. The issue is a Flutter SDK issue that FlexColorScheme cannot fix. Most likely, 99% of apps will never run into this issue.

* In Flutter *stable 3.0.x*, when opting in on `useMaterial3:true`, the `Material` widget and other SDK widgets built on it, gets no elevation when only the `elevation` property is defined. It is required to also define `shadowColor` and/or `surfaceTintColor` to get any elevation effect. When using the `Material` widget itself this is easy to address. However, widgets like `Drawer`, `PopupMenuButton`, `BottomNavigationBar`, `NavigationRail`, `Dialog`, `AlertDialog`, `TimePickerDialog`, `DatePickerDialog`, `MaterialBanner` and `BottomSheet` do not expose these `Material` properties and cannot be elevated. 
 
  The issue is reported and tracked here [#107190](https://github.com/flutter/flutter/issues/107190) and also mentioned in the `FlexColorScheme` repo here
  [#54](https://github.com/rydmike/flex_color_scheme/issues/54). There are no good workarounds for using elevation on these widgets when `useMaterial3` is true. The options are to not use Material-3 if such elevations are important to your app design. One working fix is to wrap those widgets in a theme where `useMaterial3` is false, then the rest of your app can still use it. This is, however, a rather tedious workaround. Due to current Flutter SDK `Material` elevation issues when `useMaterial3` is true, it is recommended to not use it until this issue is fixed.

* This regression in master channel impacts AppBar icon colors when using Material-3 [#107305](https://github.com/flutter/flutter/issues/107305). It has not yet landed in stable channel Flutter *stable 3.0.5*, but if you use the master channel, it is something to be aware of.

## 5.0.1

**April 29, 2022**

**FIX**

* For the custom and temporary `m3TextTheme`: Fixed the Typography letterSpacing for bodyLarge to match corrected Material-3 spec that had wrong specification on the Material-3 website 0.15 -> 0.5. See Flutter SDK issue [#102121](https://github.com/flutter/flutter/issues/102121).
* Themes Playground: Fix wrong color code copied to clipboard when tapping input color.
* Themes Playground: Make prettier default constructor for FlexSubThemesData() if that is all that was defined in Themes Playground config.

## 5.0.0

**April 21, 2022**

### Overview

The full journey from version 4.2.0 to stable 5.0.0 includes the steps in
change logs for development versions 5.0.0-dev.3, -dev.2 and -dev.1.
Please refer to them for all details. This changelog contains a summary of
breaking and other critical changes from version 4.2.0.

FlexColorScheme version 5 is style wise a big breaking change since all the
built-in produced `ColorScheme`s the themes' use have been revised to follow
the new Flutter 2.10.0 Material-3 based `ColorScheme`. The color changes to
the built-in schemes have been kept minimal compared to previous styles.

Mostly new color values were added to provide support for all the new
colors in the Flutter Material-3 `ColorScheme` update, that landed in Flutter
2.10.0. The new colors are style aligned with past styles as far as possible, while
also keeping them inline with the Material-3 ColorScheme design intent.

As `ColorScheme.primaryVariant` and `secondaryVariant` have been deprecated
in Flutter 2.10 SDK, so have they in FlexColorScheme. All past color constants
for all color values and helper classes with the name "variant" in them have been
self-deprecated in FlexColorScheme. The variant color values still exist
if you have used any of them directly, they still work. The old built-in
variant color values will remain available at least until version 6.0,
maybe even 7.0 if so requested by users.

**BREAKING**

* Version 5.0.0 requires at least Flutter version 2.10.0 to work. This breaking
  change is required since the new color properties in `ColorScheme` do not exist
  in any stable version of Flutter before version 2.10.

* `surfaceStyle` removed.
  * In version 5.0.0, the in version 4.2.0 deprecated property `surfaceStyle`, including all
    its implementing classes, enums, helpers and tests have been removed.
  * Removed property: `surfaceStyle` in `FlexColorScheme.light` and `FlexSchemeData.light`.
  * Removed property: `surfaceStyle` in `FlexColorScheme.dark` and `FlexSchemeData.dark`.
  * Removed: enum `FlexSurface`, that only `surfaceStyle` was using.
  * Removed: factory `FlexSchemeSurfaceColors.from` that was used to create
    surface using the `surfaceStyle`. The factory `FlexSchemeSurfaceColors.blend`
    replaced it in version 4.0.0 already, when using `surfaceMode` and `blendLevel`.
  * **Migration:** Use `surfaceMode` and `blendLevel` instead, it has more blend
    styles and finer granularity than the removed `surfaceStyle`.

```
theme: FlexThemeData.light(
  scheme: FlexScheme.flutterDash,
  surfaceMode: FlexSurfaceMode.highScaffoldLowSurface,
  blendLevel: 20,
),
```

* `FlexSubThemesData.navigationBarIsStyled` removed.
  * The property `navigationBarIsStyled` in `FlexSubThemesData` has been
    removed. If you have used it, it has a broader more general replacement called
    `FlexSubThemesData.useFlutterDefaults`.
  * **Migration:** Consider using `useFlutterDefaults` instead, or set styles
    manually using individual properties to match Flutter defaults
    un-themed component designs.


* `FlexColorScheme.useSubThemes` no function
  * Deprecated property `useSubThemes`. This property has no function after 4.2.0
    stable and 5.0.0-dev.1. Previously setting this property to true activated
    the default set and configuration of the optional opinionated component themes,
    even if you did not pass any `FlexSubThemesData()` configuration data to
    `subThemesData`. Before when `useSubThemes` was true and no `subThemesData`
    defined, it created one internally using the default constructor
    `FlexSubThemesData()` and used it. It also ignored any defined and to
    `subThemesData` assigned one, if the flag was set to false.
  * The default component themes are now instead always activated and created by
    explicitly assigning at least a default constructor `FlexSubThemesData()` to
    `FlexColorScheme.subThemesData`.
  * Removing this property makes the API more consistent. It follows the same
    design that is used for `keyColors`  with `FlexKeyColors` and `tones` with `FlexTones`.
  * **Migration:** If you previously had only set `FlexColorScheme.useSubThemes` to true and not
    specified any `subThemesData` properties, you must now add the default constructor. Likewise,
    if you had set `FlexColorScheme.useSubThemes` to false, and had a `FlexColorScheme.subThemesData`
    defined, you must remove it to stop using it. If you need to toggle it ON and OFF, use a bool
    to enable and disable it, then pass in the `FlexSubThemesData` when enabled,
    and null when not using it.

**DEPRECATED AND BREAKING** due to Flutter SDK change in 2.10.0 stable release.

* `primaryVariant` and `secondaryVariant`
  * The colors `primaryVariant` and `secondaryVariant` in FlexColorScheme are
    deprecated and can no longer be used to set colors values that result in any
    color values in Flutter SDK deprecated same named `ColorScheme` color properties.
  * The `ColorScheme` deprecated properties `primaryVariant` and
    `secondaryVariant` will always get their Flutter SDK default values,
    regardless of what input you give to them in FlexColorScheme. Flutter sets its
    deprecated `primaryVariant` equal to `primary` and `secondaryVariant` equal
    to `secondary`.
  * This means that if your application used those color scheme values on any
    custom widgets, their colors will change if you upgrade from a previous
    version of FlexColorScheme and do not do any other changes. You need to
    migrate to use `primaryContainer`, `secondaryContainer`, `tertiary` or
    `tertiaryContainer` color, as replacement colors in your custom widgets.
     The right choice depends on your color design.
  * If you use a `FlexColorScheme` setup made for a version before version 5.0,
    with version 5.0, and, if you have used custom color schemes where you
    defined the`FlexColorScheme` properties `primaryVariant` and `secondaryVariant`
    or defined and used them via custom `FlexSchemeColors`, in the `colors` property in
    `FlexColorScheme`. **Then**, in those cases the **variant** color
    properties will function as fallback input for color properties
    `primaryContainer` and `secondaryContainer` respectively, unless own color
    values for these properties are provided.
  * When you upgrade the package version to 5.0.0 and have used custom color schemes,
    you will find your custom variant colors on the corresponding new
    container colors. Be aware that past variant color shades are not necessarily a great
    fit for a Material-3 design intent of container colors, but at least you will get
    your past custom colors used in the new theme by default.
  * **Migration:** Define new custom colors values for all container colors and
    tertiary color. Use them to make your custom `FlexColorScheme` instead.
    Then migrate away from using Flutter SDK `ColorScheme` colors `primaryVariant`
    and `secondaryVariant` anywhere in your application. Instead, use any of its new
    `ColorScheme` color properties as fitting with your design. This is something you have
    to do after Flutter 2.10, even if you are not using FlexColorScheme. Sure, not immediately, but
    eventually when the Flutter SDK `ColorScheme` colors `primaryVariant` and `secondaryVariant`
    are removed after a year or so.

* `SchemeColor` values and order, potentially breaking.
  The enum `SchemeColor` has new values and past values are in a new order.
  The order was changed to accommodate all the new color values, and to keep them in
  the same order as their corresponding color properties in Flutter Material-3
  `ColorScheme` color values. The change of order is potentially breaking,
  but highly unlikely to break anything in major ways in normal usage.

**STYLE CHANGE - BREAKING**

* The custom "internal" and temporary `m3TextTheme` was changed.
  It is **style-breaking** with 4.2.0 and 5.0.0-dev.1 & 2.
  It breaks past used style when opting in on component themes and its optional
  custom `m3TextTheme` enabled. The updated custom implementation of it now follows the
  implementation used in the Flutter master channel, apart from this
  [issue](https://github.com/flutter/flutter/issues/102121),
  where it for now implements the value used in the Material-3 Web guide.
  The changes in styles otherwise concern the addition of the font geometry height, which the
  previous custom implementation did not have. The usage of the custom `m3TextTheme` should be
  considered internal and temporary. It will be changed to use the actual Flutter implementation
  once [PR #97829](https://github.com/flutter/flutter/pull/97829) lands in the Flutter stable
  channel. The custom `m3TextTheme` will then be deprecated.

* The computed colors for `ThemeData` colors `primaryColorLight`, `primaryColorDark` and
  `secondaryHeaderColor` were changed.
  It is **style-breaking** with 4.2.0 and 5.0.0-dev.1 & 2. The change breaks past
  used styles on these rarely used colors. These `ThemeData` colors are also on
  a deprecation path and will likely receive some new none `MaterialColor` dependent
  color defaults when that change happens. The new `ColorScheme.primary` computed
  colors for these rarely used colors are better balanced than before and work well
  regardless of used `ColorScheme.primary` shade and tint.

* The color definition value for `FlexColor.espressoLightPrimary` color was changed.
  This is **style-breaking** with 4.2.0 and 5.0.0-dev.1 & 2. The new color for
  `FlexColor.espressoLightPrimary` breaks past used color for this color constant.
  The color was changed from `0xFF220804` to `0xFF452F2B`. Past color was too dark brown, almost
  black to be very usable in a UI. It was very black coffee like, but not very practical in a UI,
  it was too close to black. Since version 5 is anyway a major style-breaking with the introduction
  of the new Material-3 ColorScheme, the opportunity to improve this color value used in the
  built-in theme `espresso` theme was used.

## 5.0.0-dev.3

**April 20, 2022**

* [Detailed changelog](https://github.com/rydmike/flex_color_scheme/blob/master/changelog/changelog_5_0_0_dev_3.md)

## 5.0.0-dev.2

**April 4, 2022**

* [Detailed changelog](https://github.com/rydmike/flex_color_scheme/blob/master/changelog/changelog_5_0_0_dev_2.md)

## 5.0.0-dev.1

**March 14, 2022**

### Overview

Version 5.0.0-dev.1 is a big refactor, with deprecation of previous `variant` based color names in favor of `container` ones that were added to updated Material-3 based `ColorScheme` in Flutter 2.10.0. The same additions and changes are now also introduced in FlexColorScheme. Despite being a big release, with many new features, actual breaking changes are very few and mostly concerns in version 4 deprecated members and, of course, requiring minimum Flutter 2.10.0 to work.

* [Detailed changelog](https://github.com/rydmike/flex_color_scheme/blob/master/changelog/changelog_5_0_0_dev_1.md)

## 4.2.0

**January 24, 2022**

**DEPRECATED**

* The property `surfaceStyle` has been deprecated. In
  version 4.0.0 it was already recommended to instead use the then introduced more
  powerful surface branding properties `surfaceMode` and `blendLevel`.
  The `surfaceStyle` property is still available and works as before, but you
  now get a deprecation warning if it is used. The property and all its related features
  will be completely removed in version 5.0.

**NEW**

* Updated required Dart SDK to minimum 2.15 that Flutter 2.8.0 uses.
  To use this release, at least Flutter 2.8.0 is required.
 
* Added support for opinionated component theme for the new Material-3 based
  `NavigationBar`. Flutter version 2.8.0 is the first stable version that
  includes the new Material-3 design based `NavigationBar`.

* Custom `FlexColorScheme` based themes can now also be defined by
  alternatively passing in a `ColorScheme` object to the `colorScheme`
  property in the constructor, as well as in `FlexColorScheme.light` and
  `FlexColorScheme.dark` factories. When used it overrides the `scheme` and
  `colors` properties in the factories. Same color properties in any constructor
  that exists as a direct property in the constructor still have the highest
  priority and will also override corresponding color properties in passed in
  `colorScheme`. The feature to make custom FlexColorScheme based themes from
  standard Flutter color schemes is useful if you already have a predefined
  elaborate `ColorScheme` definition. You can now use it directly and still
  use FlexColorScheme for its surface color branding and easy sub-theming.
  This capability will also be useful when Material-3 based `ColorScheme`
  in Flutter SDK arrives in the stable channel. With Material-3, color schemes
  may be created using the new Material-3 design color tools, e.g., from
  seed color(s) or using dynamic colors extracted from system wallpaper colors.
  With this feature it will then be able to feed those colors directly into
  FlexColorScheme, and use them as colors to create your `ThemeData`.

* Added a `ColorScheme` color selection option to selected opinionated
  component themes configuration class `FlexSubThemesData`. The component themes that
  support changing their `ColorScheme` based
  used theme color selection, have one or more properties called
  `nnnSchemeColor` where `nnn` describes the color feature that can be set
  to an alternative `ColorScheme` based color and not just its pre-defined
  `ColorScheme` based color property.
  The color selector is a `SchemeColor` enum property value used to
  select the enum value that corresponds to same named color
  property value in `theme.colorScheme`. This `SchemeColor` color quick
  selection option has been added to:
  - Theming `TextField` via `FlexSubThemes.inputDecorationTheme` to select a
    base color for the border and fill color.
  - `TabBar` sub-theming to select its indicator color, when you want it to be a
    different color than the color of the `TabBar` icon and text, which are
    controlled via `FlexTabBarStyle` in the `FlexColorScheme.tabBarStyle`
    property as before. It gives you an easy option to override the indicator
    color with any of the theme's `colorScheme` colors.
  - To `BottomNavigationBar` via `FlexSubThemes.bottomNavigationBar` to set the
    preferred color of the icon and label text in the Material-2 based
    `BottomNavigationBar`, as well as used container background color.
  - `NavigationBar` in `FlexSubThemes.navigationBarTheme` to set the
    preferred `ColorScheme` color of the text and icon in the Material-3 based
    `NavigationBar`, as well as the pill shaped highlight color separately that
    surrounds the selected icon and its container background color.
  - `ChipThemeData` from `FlexSubThemes.chipTheme` to change the used
    `ColorScheme` based base color of Chips.
* The `SchemeColor` properties for the above component themes have a default selection
  that results in same `ColorScheme` color values being used as they had
  before. The additional configuration options are none breaking. The enum
  properties to modify the used `ColorScheme` color can be defined in the
  configuration class `FlexSubThemesData` using its new properties:
  - `inputDecoratorSchemeColor`
  - `chipSchemeColor`
  - `tabBarIndicatorSchemeColor`
  - `bottomNavigationBarUsedColor`
  - `bottomNavigationBarSchemeColor`
  - `bottomNavigationBarBackgroundSchemeColor`
  - `navigationBarIconSchemeColor`
  - `navigationBarTextSchemeColor`
  - `navigationBarHighlightSchemeColor`
  - `navigationBarBackgroundSchemeColor`

* Usage examples of the above new configuration possibilities have been added to
  the default example, the so-called developers hot reload playground.
* The ColorScheme color selection in `SchemeColor` includes all colors in
  `ColorScheme` supported by Flutter 2.8. You may want to avoid using the
  `primaryVariant` and `secondaryVariant` colors if you want to avoid later
  migrations. These variant colors are being deprecated in Flutter SDK,
  see [#93427](https://github.com/flutter/flutter/pull/93427).
* A later FlexColorScheme version will add support for the new Material-3
  colors in `ColorScheme` when they land in the stable channel.
* This quick selection of `ColorScheme` based colors as theme-based
  colors of component themes, may be extended to a few more component themes in
  future versions. At least if it is seen as a practical and quick way to
  customize widget component theme colors within the constraints of colors in
  the `theme.colorScheme`.
* As before you can still apply your own total custom component themes to the
  `ThemeData` created with `FlexColorScheme` by using `copyWith`.
  FlexColorScheme is a way to easily make fancy, color consistent and
  balanced `ThemeData` objects using convenience-shortcut properties and
  methods. It does not prevent you from further modifying and tuning the
  produced `ThemeData` with standard Flutter SDK features.

**CHANGE**

* All properties in all `FlexColorScheme` constructors are now
  optional. The change is none breaking, and uses the Material-2
  design guide example theme light and dark as defaults for undefined values.

* Removed the `uses-material-design: true` line from library
  `pubspec.yaml` file was removed. It is not required since Material icon
  features are not used by this package.


* **Example 5 - Themes Playground**
  * Fixed onColor for a few colors in the ThemeData color presentation boxes
    for cases where it might differ from colorScheme onColors. This could happen
    when disabling FlexColorScheme.
  * Fixed index on _AppBarSettings card.
  * Changed the feature that animate hides not available options based on selections
    to a version that disables them and resets their state when disabled.
    A few controls are hidden but take up the same space.
    Hiding the controls caused the panels to change size, often causing relayout
    of the masonry-grid layout. This was confusing UX, as entire panels might
    move into new places. While the UI hide animations were cool, this keeps
    the panels in the same place in the grid, which is less confusing to use.
    Panels can still be closed, and it, of course, causes relayout of the grid too,
    but in that use case it is expected.
  * Changed ColorScheme indicator boxes to use the themed border radius.
  * Added a button to copy theme, and improved the explanations to make the
    functionality more obvious and accessible. Previously, only the entire
    ListTile was the button. This UI with no button was not so clear. Now
    there is also a button that says COPY. Clicking on the ListTile still
    works as well.
  * Add and updated app icon resources used by all the example apps.
  * Updated to a new breaking version of StaggeredGridView 0.6.0. It no longer
    requires previously used bug work-around(s) for a window resize issue that
    had existed since 2019. For more info on this solved issue, see this
    [article](https://rydmike.com/gridview).
  * Added most new features in version 4.2.0 to the Themes Playground app and
    its theme code generation.


* **Example theme — Copy Playground Theme**
  * Added a new simple template example that is handy for trying copy-pasted
    theme setup code, generated by Themes Playground example 5.


* **Documentation:** Reviewed and corrected many API docs. The API docs are
  very thorough and complete. They usually cover any question you might have and
  more. Added a brief "API Intro and Guide" chapter to the readme.


* **Tests:** Added tests to cover the new features, now total 1123 tests.


## 4.1.1

**November 20, 2021**

**FIX DOCS** 

* Fixed a broken link in the readme that pub.dev analyzer found.

## 4.1.0

**November 20, 2021**

**FIX**

* The `defaultRadius` in `FlexSubThemesData` now defaults to null, 
  component themes border radius will then default to Material-3 default border
  radius per widget. The const default value it had before was a remnant from early
  dev phase when widgets all defaulted to single shared radius and not Material-3
  defaults per widget type. If you explicitly passed in null, you did also in
  previous versions get the Material-3 defaults. Older tests did that, but now they expect
  the same result when no value is assigned, as it should have been.

**CHANGE**

Opt in opinionated component themes minor style changes:

* Added missing themed background color for `SnackBarThemeData` when
  using opt in opinionated component themes.
 
* Tuned the colored text theme on the component themes that are applied when
  using the optional colored text themes. The text styles now better match
  the regular none-colored style,
  and they are a bit more subtle. Text style `caption` got a bit
  of opacity. Material-2 designed widgets like `ListTile`, depend on it for
  making more muted subtitles by default for `ListTile` via the heading level
  opacity on `caption` text style. The opacity on it is lower though, to
  retain a bit more contrast on blended surfaces, while still adhering to
  the style intent.

* Major updates to readme doc, and typo corrections.

**EXAMPLES**

* Updated and tuned the examples. Example 5, the **Themes Playground**
  now includes the feature to define custom color schemes starting from built-in ones.
  It can also generate the FlexColorScheme setup code needed for any defined
  viewed theme setup. You can copy/paste a theme's Flutter Dart code,
  from the Themes Playground to your app and use it as its theme. This is a
  quick and convenient way to try a theme you made and see in the Themes
  Playground in your own app.

**TESTS**
 
* Modified tests to catch the fixed `defaultRadius` issue.
* Added more tests, now total 1069 tests.

## 4.0.0

**November 13, 2021**

### Overview

The breaking case is a minor difference in produced style for true
black mode. Version 4.0.0 is still fully API compatible with version 3.
Version 4.0.0 does, however, contain so many new
features that it in itself warrants a new major release bump.

**BREAKING** 

* In dark mode, the `darkIsTrueBlack` now makes `surface` color
  8% darker instead of 6%. This change was required to support overlay color
  in dark mode when using `darkIsTrueBlack` when using the new `surfaceMode`
  property. For more information, see Flutter SDK
  issue [90353](https://github.com/flutter/flutter/issues/90353).
 
* From all the color scheme English descriptions, the sentence ending period was removed from all 
  description strings. If and when you want one, you can add it as needed.

**NEW**

* Added a more flexible and powerful alpha blending feature for
  surface and background colors. The new properties in the `FlexColorScheme`
  factories `light` and `dark` are `surfaceMode`, of type enum `FlexSurfaceMode`
  and integer `blendLevel`. Consider using them instead of previous
  `surfaceStyle`.
  The surface color blend style `surfaceStyle` is still default, and not yet
  deprecated, but may be so in version 5. It is not required anymore,
  but there was no major reason to break things by removing it either.
  
* Major new feature, easy sub-theming of Flutter SDK UI widgets.
  * You can opt in on nice looking opinionated component themes by setting
  `FlexColorScheme.useSubThemes` to true, it is false by default.
  * The defaults for the component themes are inspired by
  [Material-3 design (M3)](https://m3.material.io). It mimics it to a large extent
  when using default component theme values and settings. The varying corner
  radius is different per widget type. The new TextTheme Typography is also
  included. All parts cannot be made to look exactly like Material-3 in Flutter when using
  [Material-2 design (M2)](https://material.io), but many parts
  can, and where possible, the defaults try to follow those values. You can, of course, 
  override the defaults.
  * You can tweak these component themes with a number of parameters
  defined in the `FlexSubThemesData` class, passed to
  `FlexColorScheme.subThemesData`.
  * The `FlexSubThemesData` class provides parameters for easy adjustment
  of corner radius in Widgets that use `ShapeBorder` or decorations, that
  support changing the Widget's corner radius. With the component themes enabled, you
  can create a theme with a consistent corner radius on built-in
  Flutter SDK UI widgets.
  * The component themes also harmonize a few other styles, e.g. `ToggleButtons`
  to match the standard buttons regarding size and design as far as possible.
  * In case you still use the old deprecated buttons, they also get
  `ButtonThemeData` that as far as possible match the same style.
  * Via the component themes, it is by default opted-in to also use a bit of Material You
  like coloring on the text styles. This can also be opted out of, even if
  otherwise opting in on component themes, it is on by default when opting in on
    component themes.
  
* Added `FlexThemeData` static extension on `ThemeData`.
  * FlexColorScheme Themes can now also be created with the new syntax
  `FlexThemeData.light` and `FlexThemeData.dark`, instead of using
  `FlexColorScheme.light().toTheme` and `FlexColorScheme.dark().toTheme`.
  * The `toTheme` method is still available and works as before. It will not
    be deprecated. It is required when making elaborate custom component themes beyond
    what is offered when using `FlexColorScheme` based opt-in component themes. When
    you make custom component themes yourself, you often need access to
    the `ColorScheme` that is defined in current `FlexColorScheme()` instance.
    You can get it with `FlexColorScheme().toScheme`. Then use this
    standard `ColorScheme` or any of its colors, in your custom component theme
    definitions, that you then add with copyWith to your FlexColorScheme based
    theme, like `FlexColorScheme().toTheme.copyWith(..."your sub themes and
    other ThemeData over-rides here")`.
   
* Added `textTheme` and `primaryTextTheme` properties to
  `FlexColorScheme` to enable easy setup of custom `TextThemes`, without the
   need to add a custom `TextTheme` via a `copyWith`, plus `merge` with the
   default text theme.

* Added `FlexColorScheme.dialogBackground` as a background surface
  color that can be controlled and themed separately.

* Added `appBarOpacity` to `FlexColorScheme.light()` and `dark()`.
  With it, you can apply themed opacity to the `AppBar` background color to
  the selected `FlexAppBarStyle` it is using.

* On the `FlexColorScheme` factories `light` and `dark`, exposed
  the `Color` properties `primary`, `primaryVariant`, `secondary`,
  `secondaryVariant`, `appBarBackground`, `dialogBackground` and `error`.
  They all default to null, but if provided they can be used as override values
  to factory behaviors defined by `scheme`, `colors`, `appBarStyle`,
  `surfaceMode` and `surfaceStyle` that
  otherwise via the factories define the colors for these properties. If a value
  for one of the new direct color properties is used with the factory, it always
  has precedence over other properties that assign or compute colors for it.
 
* Exposed boolean property `applyElevationOverlayColor`. It has the same
  function as the same property in `ThemeData`. It applies a semi-transparent
  overlay color on Material surfaces to indicate elevation for dark themes.
  In `FlexColorScheme` it defaults to true. In Flutter `ThemeData.from` it
  also default to true, but in `ThemeData` it defaults to false.
  The property is just available for convenience, so you can avoid a `copyWith`
  if you wish to turn it off. It is not required or even desired when
  using strong alpha blends on surfaces in dark mode, to use an elevation
  overlay color.

* All `FlexSchemeData` objects in `FlexColor` are exposed as static
  const objects, making them easy to pick and reuse as const objects
  individually in custom color scheme lists, or as input to the `colors`
  property. Previously, only the individual color value definitions were exposed.
 
* Added convenience extension `.blendAlpha()` on `Color`
  in `FlexColorExtensions`.

* The `FlexThemeModeSwitch` got a bool property `hasTitle`, if set
  to `false` it removes the title entirely.

* The `FlexThemeModeSwitch` got a `buttonOrder` property using enum
  `FlexThemeModeButtonOrder` that you can use to define the order of its
  light, system and dark theme mode buttons, in all possible combinations.

* Added edgeToEdge support to
  `FlexColorScheme.themedSystemNavigationBar`. This brings the previously
  experimental support for transparent system navigation bar in Android
  into the supported fold in FlexColorScheme. Its functionality
  requires min Android SDK level 29, but other than that, it works without
  Android setup shenanigans. No added APIs, the API for it already existed
  in the previous version of FlexColorScheme, using it did, however, require
  special Android build configuration setup. This is no longer required.

* **New color schemes:** Added four new built-in color schemes. The total number of color schemes is now 36 matched light and dark theme pairs.
  * **Blue whale**, jungle green and outrageous tango orange. Use enum value `FlexScheme.blueWhale` for easy access to it. This theme is final and selected for inclusion as a new one.
  * **San Juan blue** and pink salmon theme. Use enum value `FlexScheme.sanJuanBlue` for easy access to it.
  * **Rosewood** red, with horses neck and driftwood theme. Use enum value `FlexScheme.rosewood` for easy access to it.
  * **Blumine**, easter blue and saffron mango theme. Use enum value `FlexScheme.blumineBlue` for easy access to it.
  
**CHANGE**

* The `FlexColor.schemesList` is now a `const` for improved efficiency.


**DOCS**
 
* The new main example is a complete quick start guide that doubles as the "developers" hot reload playground template. It has comments explaining what is going on. If you skip reading the readme docs and tutorial, the example may help to kick-start using FlexColorScheme and all its features. It shows most of the features in last tutorial example 5, but without any interactive UI. You are the UI and can edit prop values and use hot-reload to see changes.
* All examples now use the new `FlexThemeData` extension syntax to create the `ThemeData` and `surfaceMode` to define the alpha blended surfaces.
* Examples 2 to 5 also use the in Flutter 2.5 new skeleton architecture, with a ChangeNotifier based controller. AnimatedBuilder to listen to it, and an abstract service to get and persist the theme settings, with a concrete in-memory implementation, plus the implementations to persist the theme.
  * Examples #2 to #4 use the Hive implementation.
  * Example #5 uses the SharedPreferences implementation.

**TESTS**

* Added tests for the new features, total 1066 tests.
* Coverage is now 99%, will improve it more later.

## 4.0.0-dev.1

**November 13, 2021**

* [Changes](https://github.com/rydmike/flex_color_scheme/blob/master/changelog/changelog_4_0_0_dev_1.md)

## 3.0.1

**July 1, 2021**

* [Changes](https://github.com/rydmike/flex_color_scheme/blob/master/changelog/changelog_3_0_1.md)

## 3.0.0

**June 25, 2021**

* [Changes](https://github.com/rydmike/flex_color_scheme/blob/master/changelog/changelog_3_0_0.md)

## 2.1.1

**March 30, 2021**

* [Changes](https://github.com/rydmike/flex_color_scheme/blob/master/changelog/changelog_2_1_1.md)

## 2.1.0

**March 22, 2021**

* [Changes](https://github.com/rydmike/flex_color_scheme/blob/master/changelog/changelog_2_1_0.md)

## 2.0.0

**March 15, 2021**

* [Changes](https://github.com/rydmike/flex_color_scheme/blob/master/changelog/changelog_2_0_0.md)

## 2.0.0-nullsafety.2

**March 15, 2021**

* [Changes](https://github.com/rydmike/flex_color_scheme/blob/master/changelog/changelog_2_0_0-nullsafety_2.md)

## 2.0.0-nullsafety.1

**February 4, 2021**

* [Changes](https://github.com/rydmike/flex_color_scheme/blob/master/changelog/changelog_2_0_0-nullsafety_1.md)

## 1.4.1
 
**January 31, 2021**

* [Changes](https://github.com/rydmike/flex_color_scheme/blob/master/changelog/changelog_1_4_1.md)

## 1.4.0

**January 18, 2021**

* [Changes](https://github.com/rydmike/flex_color_scheme/blob/master/changelog/changelog_1_4_0.md)

## 1.3.0

**January 7, 2021**

* [Changes](https://github.com/rydmike/flex_color_scheme/blob/master/changelog/changelog_1_3_0.md)

## 1.2.0

**January 4, 2021**

* [Changes](https://github.com/rydmike/flex_color_scheme/blob/master/changelog/changelog_1_2_0.md)

## 1.1.1

**December 31, 2020**

* [Changes](https://github.com/rydmike/flex_color_scheme/blob/master/changelog/changelog_1_1_1.md)

## 1.1.0

**December 29, 2020**

* [Changes](https://github.com/rydmike/flex_color_scheme/blob/master/changelog/changelog_1_1_0.md)

## 1.0.0

**December 21, 2020**

* Version 1.0.0 released

**DOCS**

* Documentation layout updates and typo corrections.

## 1.0.0-dev.2

**December 21, 2020**

* [Changes](https://github.com/rydmike/flex_color_scheme/blob/master/changelog/changelog_1_0_0-dev.2.md)

## 1.0.0-dev.1

**December 17, 2020**

* First development pre-release on pub.dev.<|MERGE_RESOLUTION|>--- conflicted
+++ resolved
@@ -2,10 +2,9 @@
 
 All changes to the **FlexColorScheme** (FCS) package are documented here.
 
-<<<<<<< HEAD
 ## 8.2.0/WIP/DRAFT
 
-**Feb 13, 2025**
+**Feb 16, 2025**
 
 ### Package
 
@@ -66,7 +65,7 @@
 * **TODO** 
   * Add built-in config for Shadcn UI like config for FlexColorScheme.
   * Fix: Look into custom dark uses own colors as seed not updating correctly in the Playground.
-=======
+
 ## 8.1.1
 
 **Feb 15, 2025**
@@ -86,7 +85,6 @@
 ### Themes Playground
 
 * The above-mentioned Flutter SDK issue was added to "Known issues" in info expands on the Buttons and Segmented Buttons Playground panels.
->>>>>>> bbae0977
 
 ## 8.1.0
 
