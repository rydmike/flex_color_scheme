--- conflicted
+++ resolved
@@ -1,10 +1,6 @@
 name: flex_color_scheme_example
 description: Examples that demonstrate how to use the FlexColorScheme package.
-<<<<<<< HEAD
-version: 6.1.2
-=======
 version: 6.2.0-dev.1
->>>>>>> 176a0d1d
 publish_to: 'none'
 environment:
   sdk: '>=2.18.0 <3.0.0'
