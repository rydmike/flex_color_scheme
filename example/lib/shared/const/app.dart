--- conflicted
+++ resolved
@@ -40,13 +40,8 @@
   // Version of the WEB build, usually same as package, but it also has a
   // build numbers.
   static const String versionMajor = '7';
-<<<<<<< HEAD
-  static const String versionMinor = '0';
-  static const String versionPatch = '5';
-=======
   static const String versionMinor = '1';
   static const String versionPatch = '0-dev.2 (beta)';
->>>>>>> 124b2fca
   static const String versionBuild = '01';
   static const String version = '$versionMajor.$versionMinor.$versionPatch '
       'Build-$versionBuild';
