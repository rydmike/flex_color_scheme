--- conflicted
+++ resolved
@@ -1,10 +1,6 @@
 name: flex_color_scheme
 description: A Flutter package to use and make beautiful Material design based themes.
-<<<<<<< HEAD
-version: 7.0.2
-=======
 version: 7.1.0-dev.1
->>>>>>> 00dc4fc0
 homepage: https://docs.flexcolorscheme.com
 repository: https://github.com/rydmike/flex_color_scheme
 issue_tracker: https://github.com/rydmike/flex_color_scheme/issues
@@ -57,14 +53,10 @@
 
   # Color utilities by Google (material.io).
   #
-<<<<<<< HEAD
-  # Used to compute and create Tonal Palette theme colors.
-=======
   # Used to compute and create Tonal Palette theme colors in tests.
   # Chore: consider removing those tests, they are already covered by
   # tests in flex_seed_scheme.
   #
->>>>>>> 00dc4fc0
   # Flutter SDK from 2.10.0 stable also depends on this package.
   #
   # Flutter stable 3.7 uses 0.2.0, and Flutter beta 3.10.x and master are
